# Account Contracts

With a clearer understanding of the AA concept, let's proceed to code it in Starknet.

## Account Contract Interface (SNIP-6)

<<<<<<< HEAD
Account contracts, while essentially being smart contracts,
differentiate themselves through unique methods. A smart contract gains
the status of an account contract when it implements the public interface as
described by SNIP-6 ([StarkNet Improvement Proposal-6: Standard Account
Interface](https://github.com/ericnordelo/SNIPs/blob/feat/standard-account/SNIPS/snip-6.md)).
This standard borrows from SRC-6 and SRC-5, which are akin to Ethereum’s
ERCs, setting application-level conventions and contract standards.
=======
Account contracts, being a type of smart contracts, are distinguished by specific methods. A smart contract becomes an account contract when it follows the public interface outlined in SNIP-6 ([StarkNet Improvement Proposal-6: Standard Account Interface](https://github.com/ericnordelo/SNIPs/blob/feat/standard-account/SNIPS/snip-6.md)). This standard draws inspiration from SRC-6 and SRC-5, similar to Ethereum's ERCs, which establish application conventions and contract standards.
>>>>>>> f1b3e219


```rust
/// @title Represents a call to a target contract
/// @param to The target contract address
/// @param selector The target function selector
/// @param calldata The serialized function parameters
struct Call {
    to: ContractAddress,
    selector: felt252,
    calldata: Array<felt252>
}

/// @title SRC-6 Standard Account
trait ISRC6 {
    /// @notice Execute a transaction through the account
    /// @param calls The list of calls to execute
    /// @return The list of each call's serialized return value
    fn __execute__(calls: Array<Call>) -> Array<Span<felt252>>;

    /// @notice Assert whether the transaction is valid to be executed
    /// @param calls The list of calls to execute
    /// @return The string 'VALID' represented as felt when is valid
    fn __validate__(calls: Array<Call>) -> felt252;

    /// @notice Assert whether a given signature for a given hash is valid
    /// @param hash The hash of the data
    /// @param signature The signature to validate
    /// @return The string 'VALID' represented as felt when the signature is valid
    fn is_valid_signature(hash: felt252, signature: Array<felt252>) -> felt252;
}

/// @title SRC-5 Standard Interface Detection
trait ISRC5 {
    /// @notice Query if a contract implements an interface
    /// @param interface_id The interface identifier, as specified in SRC-5
    /// @return `true` if the contract implements `interface_id`, `false` otherwise
    fn supports_interface(interface_id: felt252) -> bool;
}
<<<<<<< HEAD

```

As seen in the proposal above, an account contract must implement 
at least the methods `__execute__`, `__validate__` and `is_valid_signature`, 
formulated in the `ISRC6` trait.


The functions represented above serve the following purposes:

- `__validate__`: This function takes in the list of calls scheduled
  for execution and validates them in line with the rules specified in
  the contract. It returns a short string (e.g., VALID), as opposed to a
  boolean, encapsulated within a `felt252` that signifies the validation outcome.
  This is because in Cairo, a short string is simply the ASCII representation
  of a single felt and not a real string. Which is why the return type is `felt252`.
  If the signature verification fails, you can return literally any other felt that
  is not the aforementioned short string. The number `0` is a common choice.
=======

```

From the proposal, an account contract should have the `__execute__`, `__validate__`, and `is_valid_signature` methods from the `ISRC6` trait.
>>>>>>> f1b3e219

The provided functions serve these purposes:

- `__validate__`: Validates a list of calls intended for execution based on the contract's rules. Instead of a boolean, it returns a short string like 'VALID' within a `felt252` to convey validation results. In Cairo, this short string is the ASCII representation of a single felt. If verification fails, any felt other than 'VALID' can be returned. Often, `0` is chosen.
- `is_valid_signature`: Confirms the authenticity of a transaction's signature. It takes a transaction data hash and a signature, and compares it against a public key or another method chosen by the contract's author. The result is a short 'VALID' string within a `felt252`.
- `__execute__`: After validation, `__execute__` carries out a series of contract calls (as `Call` structs). It gives back an array of `Span<felt252>` structs, showing the return values of those calls.

Moreover, the `SNIP-5` (Standard Interface Detection) trait needs to be
defined with a function called `supports_interface`. This function
verifies whether a contract supports a specific interface, receiving an
interface ID and returning a boolean.

```rust
    trait ISRC5 {
        fn supports_interface(interface_id: felt252) -> bool;
    }
```

<<<<<<< HEAD
In summary, when a user sends an `invoke` transaction, the first thing the
protocol does is to call the `__validate__` method to authenticate the signer
associated with the account. Note that there are restrictions on what you
can do inside the `__validate__` method to protect the Sequencer against
Denial of Service (DoS) attacks [1]. If the signature verification is
successful, it returns VALID felt252 element. If it fails, return 0.


Once the protocol authenticates the signer, it then calls the function `__execute__`.
It passes as an argument an array of all the "calls", or operations, the user wants to 
perform as a multicall. Each contract call defines a target smart contract address (`to`), a
method to call (the `selector`) and the arguments expected by the method (the `calldata`).

=======
In essence, when a user dispatches an `invoke` transaction, the protocol initiates by invoking the `__validate__` method. This verifies the associated signer's authenticity. For security reasons, particularly to safeguard the Sequencer from Denial of Service (DoS) attacks [1], there are constraints on the operations within the `__validate__` method. If the signature is verified, the method yields a `'VALID'` `felt252` value. If not, it returns 0.

After the protocol verifies the signer, it proceeds to invoke the `__execute__` function, passing an array of all desired operations—referred to as "calls"—as an argument. Each of these calls specifies a target smart contract address (`to`), the method to be executed (`selector`), and the arguments this method requires (`calldata`).
>>>>>>> f1b3e219

```rust
struct Call {
    to: ContractAddress,
    selector: felt252,
    calldata: Array<felt252>
}

trait ISRC6 {

    ....
<<<<<<< HEAD
   
=======

>>>>>>> f1b3e219
    fn __execute__(calls: Array<Call>) -> Array<Span<felt252>>;

    ....

}
<<<<<<< HEAD

```

The execution of each `Call` might result in a value being returned
from the target smart contract. This value could be a felt252, boolean, or a
complex data structure such as a struct or an array. The Starknet protocol
will then serialize this response using `Span<felt252>`. And since a `Span`
represents a snapshot of an Array [2], the `__execute__` method returns an array
of `Span<felt252>` elements, which represents a serialized response from each
call in the multicall.

  
The method `is_valid_signature` is not defined or used by the Starknet protocol.
It's instead an agreement between builders in the Starknet community as a way
to allow web3 apps to perform user authentication. Example, think of a user
trying to authenticate to an NFT marketplace using their wallet. The web app
will ask the user to sign a message, then call the `is_valid_signature` method
to verify that the connected wallet address belongs to the user.


To allow other smart contracts to know that your account contract adheres to
the SNIP-6 public interface, you should implement `supports_interface` 
method from the `ISRC5` introspection standard trait, with SNIP-6's Interface 
ID passed as a parameter.


```rust
struct Call {
    to: ContractAddress,
    selector: felt252,
    calldata: Array<felt252>
}

trait ISRC6 {

    // __execute__, __validate__, is_valid_signature methods implemented here.
}


trait ISRC5 {

    fn supports_interface(interface_id: felt252) -> bool;

}

```

The `interface_id` parameter is the combined hash of the trait's selectors as
defined by Ethereum's ERC165 [3]. You can calculate for yourself the id
by using the `src5-rs` utility [4], or trust that the id is
**1270010605630597976495846281167968799381097569185364931397797212080166453709.** 


So far, we have created the basic structure for the account contract, as defined
by the SNIP-G Interface standard;


```rust
struct Call {
    to: ContractAddress,
    selector: felt252,
    calldata: Array<felt252>
}

trait ISRC6 {
    fn __execute__(calls: Array<Call>) -> Array<Span<felt252>>;
    fn __validate__(calls: Array<Call>) -> felt252;
    fn is_valid_signature(hash: felt252, signature: Array<felt252>) -> felt252;
}

trait ISRC5 {
    fn supports_interface(interface_id: felt252) -> bool;
}

```


##Additional Interface

The elements described above are foundational to defining an account
contract and sufficient to implement the SNIP-6 standard. Nevertheless,
there are additional components that can be incorporated to bolster the
account contract’s functionality. 


For instance, the `__validate_declare__` function is added if the contract
is used to declare other contracts and pay the associated gas fees, 
providing a mechanism to validate the contract declaration. 
Additionally, to counterfactually deploy a smart contract one can include the
`__validate_deploy__` function. 


Counterfactual deployment is a mechanism to deploy an account contract without
relying on another account contract to pay for the related gas fees.
It's important if we don't want to associate a new account contract with the
address that deployed it, but instead have a new beginning.


The deployment process starts by calculating locally the would-be-address of 
our account contract without actually deploying it yet. This is possible
to achieve using the Starkli [5] tool. Once we know the account contract's
address, we then send enough ETH to that address to cover the costs of
deploying our account contract.


Once the precalculated account address is funded, we can finally send a `deploy_account`
transaction to Starknet with the compiled code of our account contract. 
The sequencer will deploy the account contract to the precalculated address
and pay itself gas fees with the ETH we sent there. There's no need to `declare`
an account contract before deploying it.


To allow tools like Starkli to easily integrate with our smart contract in the
future, its recommended to expose the `public_key` of the signer as a view
function as part of the public interface. With that in mind, the extended
account contract's interface is as follows;


```rust
/// @title IAccount Additional account contract interface
trait IAccountAddon {
    /// @notice Assert whether a declare transaction is valid to be executed
    /// @param class_hash The class hash of the smart contract to be declared
    /// @return The string 'VALID' represented as felt when is valid
    fn __validate_declare__(class_hash: felt252) -> felt252;

    /// @notice Assert whether counterfactual deployment is valid to be executed
    /// @param class_hash The class hash of the account contract to be deployed
    /// @param salt Account address randomizer
    /// @param public_key The public key of the account signer
    /// @return The string 'VALID' represented as felt when is valid
    fn __validate_deploy__(class_hash: felt252, salt: felt252, public_key: felt252) -> felt252;

    /// @notice Exposes the signer's public key
    /// @return The public key
    fn public_key() -> felt252;
}

```  


In summary, a fully fledged account contract should implement the **SNIP-5**, **SNIP-6** 
and the **Addon** interface.



```rust
// Cheat sheet

struct Call {
    to: ContractAddress,
    selector: felt252,
    calldata: Array<felt252>
}

trait ISRC6 {
    fn __execute__(calls: Array<Call>) -> Array<Span<felt252>>;
    fn __validate__(calls: Array<Call>) -> felt252;
    fn is_valid_signature(hash: felt252, signature: Array<felt252>) -> felt252;
}

trait ISRC5 {
    fn supports_interface(interface_id: felt252) -> bool;
}

trait IAccountAddon {
    fn __validate_declare__(class_hash: felt252) -> felt252;
    fn __validate_deploy__(class_hash: felt252, salt: felt252, public_key: felt252) -> felt252;
    fn public_key() -> felt252;
}

```


=======
```

Executing a `Call` may yield a return value from the target smart contract. Whether it's a felt252, boolean, or a more intricate data structure like a struct or array, Starknet protocol serializes the return using `Span<felt252>`. Since `Span` captures a segment of an Array [2], the `__execute__` function outputs an array of `Span<felt252>` elements. This array signifies the serialized feedback from every operation in the multicall.

The `is_valid_signature` method isn't mandated or employed by the Starknet protocol. Instead, it's a convention within the Starknet developer community. Its purpose is to facilitate user authentication in web3 applications. For instance, consider a user attempting to log into an NFT marketplace using their digital wallet. The web application prompts the user to sign a message, then it uses the `is_valid_signature` function to confirm the authenticity of the associated wallet address.

To ensure other smart contracts recognize the compliance of an account contract with the SNIP-6 public interface, developers should incorporate the `supports_interface` method from the `ISRC5` introspection trait. This method requires the Interface ID of SNIP-6 as its argument.

```rust
struct Call {
    to: ContractAddress,
    selector: felt252,
    calldata: Array<felt252>
}

trait ISRC6 {
    // Implementations for __execute__, __validate__, and is_valid_signature go here.
}

trait ISRC5 {
    fn supports_interface(interface_id: felt252) -> bool;
}  
```

The `interface_id` corresponds to the aggregated hash of the trait's selectors, as detailed in Ethereum's ERC165 [3]. Developers can either compute the ID using the `src5-rs` utility [4] or rely on the pre-calculated ID: `1270010605630597976495846281167968799381097569185364931397797212080166453709`.

The fundamental structure for the account contract, aligning with the SNIP-G Interface standard, looks like this:

```rust
struct Call {
    to: ContractAddress,
    selector: felt252,
    calldata: Array<felt252>
}

trait ISRC6 {
    fn __execute__(calls: Array<Call>) -> Array<Span<felt252>>;
    fn __validate__(calls: Array<Call>) -> felt252;
    fn is_valid_signature(hash: felt252, signature: Array<felt252>) -> felt252;
}

trait ISRC5 {
    fn supports_interface(interface_id: felt252) -> bool;
}
```

## Expanding the Interface

While the components mentioned earlier lay the foundation for an account contract in alignment with the SNIP-6 standard, developers can introduce more features to enhance the contract's capabilities.

For example, integrate the `__validate_declare__` function if the contract declares other contracts and handles the corresponding gas fees. This offers a way to authenticate the contract declaration. For those keen on counterfactual smart contract deployment, the `__validate_deploy__` function can be included.

Counterfactual deployment lets developers set up an account contract without depending on another account contract for gas fees. This method is valuable when there's no desire to link a new account contract with its deploying address, ensuring a fresh start.

This approach involves:
1. Locally determining the potential address of our account contract without actual deployment, feasible with the Starkli [5] tool.
2. Transferring sufficient ETH to the predicted address to cover the deployment costs.
3. Sending a `deploy_account` transaction to Starknet containing our contract's compiled code. The sequencer then activates the account contract at the estimated address, compensating its gas fees from the transferred ETH. No `declare` action is needed beforehand.

For better compatibility with tools like Starkli later on, expose the signer's `public_key` through a view function in the public interface. Below is the augmented account contract interface:
>>>>>>> f1b3e219

```rust
/// @title IAccountAddon - Extended account contract interface
trait IAccountAddon {
    /// @notice Validates if a declare transaction can proceed
    /// @param class_hash Hash of the smart contract under declaration
    /// @return 'VALID' string as felt, if valid
    fn __validate_declare__(class_hash: felt252) -> felt252;

    /// @notice Validates if counterfactual deployment can proceed
    /// @param class_hash Hash of the account contract under deployment
    /// @param salt Modifier for account address
    /// @param public_key Account signer's public key
    /// @return 'VALID' string as felt, if valid
    fn __validate_deploy__(class_hash: felt252, salt: felt252, public_key: felt252) -> felt252;

    /// @notice Fetches the signer's public key
    /// @return Public key
    fn public_key() -> felt252;
}
```

In conclusion, a comprehensive account contract incorporates the **SNIP-5**, **SNIP-6**, and the Addon interfaces.

```rust
// Cheat sheet

struct Call {
    to: ContractAddress,
    selector: felt252,
    calldata: Array<felt252>
}

trait ISRC6 {
    fn __execute__(calls: Array<Call>) -> Array<Span<felt252>>;
    fn __validate__(calls: Array<Call>) -> felt252;
    fn is_valid_signature(hash: felt252, signature: Array<felt252>) -> felt252;
}

trait ISRC5 {
    fn supports_interface(interface_id: felt252) -> bool;
}

trait IAccountAddon {
    fn __validate_declare__(class_hash: felt252) -> felt252;
    fn __validate_deploy__(class_hash: felt252, salt: felt252, public_key: felt252) -> felt252;
    fn public_key() -> felt252;
}

```

## Recap

We've broken down the distinctions between account contracts and basic smart contracts, particularly focusing on the methods laid out in SNIP-6.

<<<<<<< HEAD
Furthermore, we defined a single contract call using the `Call` struct,
explaining its fields— `to`, `selector`, and `calldata`. We also
discussed potential enhancements to account contracts using
`__validate_declare__` and `__validate_deploy__` functions..
=======
- Introduced the `ISRC6` trait, spotlighting essential functions:
  - `__validate__`: Validates transactions.
  - `is_valid_signature`: Verifies signatures.
  - `__execute__`: Executes contract calls.
>>>>>>> f1b3e219

- Discussed the `ISRC5` trait and highlighted the importance of the `supports_interface` function in confirming interface support.

<<<<<<< HEAD


## References:

-  \[1\] Starknet Docs: Limitations on the validate function
   <https://docs.starknet.io/documentation/architecture_and_concepts/Account_Abstraction/validate_and_execute/#validate_limitations>

-  \[2\] Cairo Book: The span data type
   <https://book.cairo-lang.org/ch02-06-common-collections.html#span>

-  \[3\] ERC-165: Standard Interface Detection
   <https://eips.ethereum.org/EIPS/eip-165>

-  \[4\] Github: src5-rs
   <https://github.com/ericnordelo/src5-rs>

-  \[5\] Github: starkli
   <https://github.com/xJonathanLEI/starkli>

 
The Book is a community-driven effort created for the community.
=======
- Detailed the `Call` struct to represent a single contract call, explaining its components: `to`, `selector`, and `calldata`.
>>>>>>> f1b3e219

- Touched on advanced features for account contracts, such as the `__validate_declare__` and `__validate_deploy__` functions.

Coming up, we'll craft a basic account contract and deploy it on Starknet, offering hands-on insight into their functionality and interactions.<|MERGE_RESOLUTION|>--- conflicted
+++ resolved
@@ -2,19 +2,9 @@
 
 With a clearer understanding of the AA concept, let's proceed to code it in Starknet.
 
-## Account Contract Interface (SNIP-6)
-
-<<<<<<< HEAD
-Account contracts, while essentially being smart contracts,
-differentiate themselves through unique methods. A smart contract gains
-the status of an account contract when it implements the public interface as
-described by SNIP-6 ([StarkNet Improvement Proposal-6: Standard Account
-Interface](https://github.com/ericnordelo/SNIPs/blob/feat/standard-account/SNIPS/snip-6.md)).
-This standard borrows from SRC-6 and SRC-5, which are akin to Ethereum’s
-ERCs, setting application-level conventions and contract standards.
-=======
+## Account Contract Interface
+
 Account contracts, being a type of smart contracts, are distinguished by specific methods. A smart contract becomes an account contract when it follows the public interface outlined in SNIP-6 ([StarkNet Improvement Proposal-6: Standard Account Interface](https://github.com/ericnordelo/SNIPs/blob/feat/standard-account/SNIPS/snip-6.md)). This standard draws inspiration from SRC-6 and SRC-5, similar to Ethereum's ERCs, which establish application conventions and contract standards.
->>>>>>> f1b3e219
 
 
 ```rust
@@ -54,31 +44,10 @@
     /// @return `true` if the contract implements `interface_id`, `false` otherwise
     fn supports_interface(interface_id: felt252) -> bool;
 }
-<<<<<<< HEAD
-
-```
-
-As seen in the proposal above, an account contract must implement 
-at least the methods `__execute__`, `__validate__` and `is_valid_signature`, 
-formulated in the `ISRC6` trait.
-
-
-The functions represented above serve the following purposes:
-
-- `__validate__`: This function takes in the list of calls scheduled
-  for execution and validates them in line with the rules specified in
-  the contract. It returns a short string (e.g., VALID), as opposed to a
-  boolean, encapsulated within a `felt252` that signifies the validation outcome.
-  This is because in Cairo, a short string is simply the ASCII representation
-  of a single felt and not a real string. Which is why the return type is `felt252`.
-  If the signature verification fails, you can return literally any other felt that
-  is not the aforementioned short string. The number `0` is a common choice.
-=======
 
 ```
 
 From the proposal, an account contract should have the `__execute__`, `__validate__`, and `is_valid_signature` methods from the `ISRC6` trait.
->>>>>>> f1b3e219
 
 The provided functions serve these purposes:
 
@@ -97,25 +66,9 @@
     }
 ```
 
-<<<<<<< HEAD
-In summary, when a user sends an `invoke` transaction, the first thing the
-protocol does is to call the `__validate__` method to authenticate the signer
-associated with the account. Note that there are restrictions on what you
-can do inside the `__validate__` method to protect the Sequencer against
-Denial of Service (DoS) attacks [1]. If the signature verification is
-successful, it returns VALID felt252 element. If it fails, return 0.
-
-
-Once the protocol authenticates the signer, it then calls the function `__execute__`.
-It passes as an argument an array of all the "calls", or operations, the user wants to 
-perform as a multicall. Each contract call defines a target smart contract address (`to`), a
-method to call (the `selector`) and the arguments expected by the method (the `calldata`).
-
-=======
 In essence, when a user dispatches an `invoke` transaction, the protocol initiates by invoking the `__validate__` method. This verifies the associated signer's authenticity. For security reasons, particularly to safeguard the Sequencer from Denial of Service (DoS) attacks [1], there are constraints on the operations within the `__validate__` method. If the signature is verified, the method yields a `'VALID'` `felt252` value. If not, it returns 0.
 
 After the protocol verifies the signer, it proceeds to invoke the `__execute__` function, passing an array of all desired operations—referred to as "calls"—as an argument. Each of these calls specifies a target smart contract address (`to`), the method to be executed (`selector`), and the arguments this method requires (`calldata`).
->>>>>>> f1b3e219
 
 ```rust
 struct Call {
@@ -127,192 +80,12 @@
 trait ISRC6 {
 
     ....
-<<<<<<< HEAD
-   
-=======
-
->>>>>>> f1b3e219
+
     fn __execute__(calls: Array<Call>) -> Array<Span<felt252>>;
 
     ....
 
 }
-<<<<<<< HEAD
-
-```
-
-The execution of each `Call` might result in a value being returned
-from the target smart contract. This value could be a felt252, boolean, or a
-complex data structure such as a struct or an array. The Starknet protocol
-will then serialize this response using `Span<felt252>`. And since a `Span`
-represents a snapshot of an Array [2], the `__execute__` method returns an array
-of `Span<felt252>` elements, which represents a serialized response from each
-call in the multicall.
-
-  
-The method `is_valid_signature` is not defined or used by the Starknet protocol.
-It's instead an agreement between builders in the Starknet community as a way
-to allow web3 apps to perform user authentication. Example, think of a user
-trying to authenticate to an NFT marketplace using their wallet. The web app
-will ask the user to sign a message, then call the `is_valid_signature` method
-to verify that the connected wallet address belongs to the user.
-
-
-To allow other smart contracts to know that your account contract adheres to
-the SNIP-6 public interface, you should implement `supports_interface` 
-method from the `ISRC5` introspection standard trait, with SNIP-6's Interface 
-ID passed as a parameter.
-
-
-```rust
-struct Call {
-    to: ContractAddress,
-    selector: felt252,
-    calldata: Array<felt252>
-}
-
-trait ISRC6 {
-
-    // __execute__, __validate__, is_valid_signature methods implemented here.
-}
-
-
-trait ISRC5 {
-
-    fn supports_interface(interface_id: felt252) -> bool;
-
-}
-
-```
-
-The `interface_id` parameter is the combined hash of the trait's selectors as
-defined by Ethereum's ERC165 [3]. You can calculate for yourself the id
-by using the `src5-rs` utility [4], or trust that the id is
-**1270010605630597976495846281167968799381097569185364931397797212080166453709.** 
-
-
-So far, we have created the basic structure for the account contract, as defined
-by the SNIP-G Interface standard;
-
-
-```rust
-struct Call {
-    to: ContractAddress,
-    selector: felt252,
-    calldata: Array<felt252>
-}
-
-trait ISRC6 {
-    fn __execute__(calls: Array<Call>) -> Array<Span<felt252>>;
-    fn __validate__(calls: Array<Call>) -> felt252;
-    fn is_valid_signature(hash: felt252, signature: Array<felt252>) -> felt252;
-}
-
-trait ISRC5 {
-    fn supports_interface(interface_id: felt252) -> bool;
-}
-
-```
-
-
-##Additional Interface
-
-The elements described above are foundational to defining an account
-contract and sufficient to implement the SNIP-6 standard. Nevertheless,
-there are additional components that can be incorporated to bolster the
-account contract’s functionality. 
-
-
-For instance, the `__validate_declare__` function is added if the contract
-is used to declare other contracts and pay the associated gas fees, 
-providing a mechanism to validate the contract declaration. 
-Additionally, to counterfactually deploy a smart contract one can include the
-`__validate_deploy__` function. 
-
-
-Counterfactual deployment is a mechanism to deploy an account contract without
-relying on another account contract to pay for the related gas fees.
-It's important if we don't want to associate a new account contract with the
-address that deployed it, but instead have a new beginning.
-
-
-The deployment process starts by calculating locally the would-be-address of 
-our account contract without actually deploying it yet. This is possible
-to achieve using the Starkli [5] tool. Once we know the account contract's
-address, we then send enough ETH to that address to cover the costs of
-deploying our account contract.
-
-
-Once the precalculated account address is funded, we can finally send a `deploy_account`
-transaction to Starknet with the compiled code of our account contract. 
-The sequencer will deploy the account contract to the precalculated address
-and pay itself gas fees with the ETH we sent there. There's no need to `declare`
-an account contract before deploying it.
-
-
-To allow tools like Starkli to easily integrate with our smart contract in the
-future, its recommended to expose the `public_key` of the signer as a view
-function as part of the public interface. With that in mind, the extended
-account contract's interface is as follows;
-
-
-```rust
-/// @title IAccount Additional account contract interface
-trait IAccountAddon {
-    /// @notice Assert whether a declare transaction is valid to be executed
-    /// @param class_hash The class hash of the smart contract to be declared
-    /// @return The string 'VALID' represented as felt when is valid
-    fn __validate_declare__(class_hash: felt252) -> felt252;
-
-    /// @notice Assert whether counterfactual deployment is valid to be executed
-    /// @param class_hash The class hash of the account contract to be deployed
-    /// @param salt Account address randomizer
-    /// @param public_key The public key of the account signer
-    /// @return The string 'VALID' represented as felt when is valid
-    fn __validate_deploy__(class_hash: felt252, salt: felt252, public_key: felt252) -> felt252;
-
-    /// @notice Exposes the signer's public key
-    /// @return The public key
-    fn public_key() -> felt252;
-}
-
-```  
-
-
-In summary, a fully fledged account contract should implement the **SNIP-5**, **SNIP-6** 
-and the **Addon** interface.
-
-
-
-```rust
-// Cheat sheet
-
-struct Call {
-    to: ContractAddress,
-    selector: felt252,
-    calldata: Array<felt252>
-}
-
-trait ISRC6 {
-    fn __execute__(calls: Array<Call>) -> Array<Span<felt252>>;
-    fn __validate__(calls: Array<Call>) -> felt252;
-    fn is_valid_signature(hash: felt252, signature: Array<felt252>) -> felt252;
-}
-
-trait ISRC5 {
-    fn supports_interface(interface_id: felt252) -> bool;
-}
-
-trait IAccountAddon {
-    fn __validate_declare__(class_hash: felt252) -> felt252;
-    fn __validate_deploy__(class_hash: felt252, salt: felt252, public_key: felt252) -> felt252;
-    fn public_key() -> felt252;
-}
-
-```
-
-
-=======
 ```
 
 Executing a `Call` may yield a return value from the target smart contract. Whether it's a felt252, boolean, or a more intricate data structure like a struct or array, Starknet protocol serializes the return using `Span<felt252>`. Since `Span` captures a segment of an Array [2], the `__execute__` function outputs an array of `Span<felt252>` elements. This array signifies the serialized feedback from every operation in the multicall.
@@ -373,7 +146,6 @@
 3. Sending a `deploy_account` transaction to Starknet containing our contract's compiled code. The sequencer then activates the account contract at the estimated address, compensating its gas fees from the transferred ETH. No `declare` action is needed beforehand.
 
 For better compatibility with tools like Starkli later on, expose the signer's `public_key` through a view function in the public interface. Below is the augmented account contract interface:
->>>>>>> f1b3e219
 
 ```rust
 /// @title IAccountAddon - Extended account contract interface
@@ -429,45 +201,14 @@
 
 We've broken down the distinctions between account contracts and basic smart contracts, particularly focusing on the methods laid out in SNIP-6.
 
-<<<<<<< HEAD
-Furthermore, we defined a single contract call using the `Call` struct,
-explaining its fields— `to`, `selector`, and `calldata`. We also
-discussed potential enhancements to account contracts using
-`__validate_declare__` and `__validate_deploy__` functions..
-=======
 - Introduced the `ISRC6` trait, spotlighting essential functions:
   - `__validate__`: Validates transactions.
   - `is_valid_signature`: Verifies signatures.
   - `__execute__`: Executes contract calls.
->>>>>>> f1b3e219
 
 - Discussed the `ISRC5` trait and highlighted the importance of the `supports_interface` function in confirming interface support.
 
-<<<<<<< HEAD
-
-
-## References:
-
--  \[1\] Starknet Docs: Limitations on the validate function
-   <https://docs.starknet.io/documentation/architecture_and_concepts/Account_Abstraction/validate_and_execute/#validate_limitations>
-
--  \[2\] Cairo Book: The span data type
-   <https://book.cairo-lang.org/ch02-06-common-collections.html#span>
-
--  \[3\] ERC-165: Standard Interface Detection
-   <https://eips.ethereum.org/EIPS/eip-165>
-
--  \[4\] Github: src5-rs
-   <https://github.com/ericnordelo/src5-rs>
-
--  \[5\] Github: starkli
-   <https://github.com/xJonathanLEI/starkli>
-
- 
-The Book is a community-driven effort created for the community.
-=======
 - Detailed the `Call` struct to represent a single contract call, explaining its components: `to`, `selector`, and `calldata`.
->>>>>>> f1b3e219
 
 - Touched on advanced features for account contracts, such as the `__validate_declare__` and `__validate_deploy__` functions.
 
