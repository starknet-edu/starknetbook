# Foundry Forge: Testing 🚧

[Starknet Foundry](https://github.com/foundry-rs/starknet-foundry) is a tool designed for testing and developing Starknet contracts. It is an adaptation of the Ethereum Foundry for Starknet, aiming to expedite the development process.

The project consists of two primary components:

- **Forge**: A testing tool specifically for Cairo contracts. This tool acts as a test runner and boasts features designed to enhance your testing process. Tests are written directly in Cairo, eliminating the need for other programming languages. Additionally, the Forge implementation uses Rust, mirroring Ethereum Foundry's choice of language.
- **Cast**: This serves as a DevOps tool for StarkNet, initially supporting a series of commands to interface with StarkNet. In the future, Cast aims to offer deployment scripts for contracts and other DevOps functions.

## Forge

Merely deploying contracts is not the end game. Many tools have offered this capability in the past. Forge sets itself apart by hosting a Cairo VM instance, enabling the sequential execution of tests. It employs Scarb for contract compilation.

To utilize Forge, define test functions and label them with test attributes. Users can either test standalone Cairo functions or integrate contracts, dispatchers, and test contract interactions on-chain.

## `snForge` Command-Line Usage

This section guides you through the Starknet Foundry `snforge` command-line tool. Learn how to set up a new project, compile the code, and execute tests.

To start a new project with Starknet Foundry, use the `--init` command and replace `project_name` with your project's name.

```shell
snforge --init project_name
```

Once you've set up the project, inspect its layout:

```shell
cd project_name
tree . -L 1
```

The project structure is as follows:

```shell
.
├── README.md
├── Scarb.toml
├── src
└── tests
```

- `src/` holds your contract source code.
- `tests/` is the location of your test files.
- `Scarb.toml` is for project and **`snforge`** configurations.

Ensure the casm code generation is active in the `Scarb.toml` file:

```shell
# ...
[[target.starknet-contract]]
casm = true
# ...
```

To run tests using `snforge`:

```shell
snforge

Collected 2 test(s) from the `test_name` package
Running 0 test(s) from `src/`
Running 2 test(s) from `tests/`
[PASS] tests::test_contract::test_increase_balance
[PASS] tests::test_contract::test_cannot_increase_balance_with_zero_value
Tests: 2 passed, 0 failed, 0 skipped
```

## Integrating `snforge` with Existing Scarb Projects

For those with an established Scarb project who wish to incorporate `snforge`, ensure the `snforge_std package` is declared as a dependency. Insert the line below in the [dependencies] section of your `Scarb.toml`:

```shell
# ...
[dependencies]
snforge_std = { git = "https://github.com/foundry-rs/starknet-foundry.git", tag = "[VERSION]" }
```

Ensure the tag version corresponds with your `snforge` version. To verify your `snforge` version:

```sh
snforge --version
```

Or, add this dependency using the `scarb` command:

```shell
scarb add snforge_std --git https://github.com/foundry-rs/starknet-foundry.git --tag VERSION
```

With these steps, your existing Scarb project is now **`snforge`**-ready.

## Testing with `snforge`

Utilize Starknet Foundry's `snforge` command to efficiently run tests.

### Executing Tests

Navigate to the package directory and issue this command to run tests:

```shell
snforge
```

Sample output might resemble:

```shell
Collected 3 test(s) from `package_name` package
Running 3 test(s) from `src/`
[PASS] package_name::executing
[PASS] package_name::calling
[PASS] package_name::calling_another
Tests: 3 passed, 0 failed, 0 skipped
```

<<<<<<< HEAD
=======
### Filter Tests

Run specific tests using a filter string after the `snforge` command. Tests matching the filter based on their absolute module tree path will be executed:

```shell
$ snforge calling
```

### Run a Specific Test

Use the `--exact` flag and a fully qualified test name to run a particular test:

```shell
snforge package_name::calling --exact
```

### Stop After First Test Failure

To stop after the first test failure, add the `--exit-first` flag to the `snforge` command:

```shell
snforge --exit-first
```

>>>>>>> 5a0b2d16
## Basic Example

The example provided below demonstrates how to test a Starknet contract using `snforge`.

```rust
#[starknet::interface]
trait IHelloStarknet<TContractState> {
    fn increase_balance(ref self: TContractState, amount: felt252);
    fn get_balance(self: @TContractState) -> felt252;
}

#[starknet::contract]
mod HelloStarknet {
    #[storage]
    struct Storage {
        balance: felt252,
    }

    #[external(v0)]
    impl HelloStarknetImpl of super::IHelloStarknet<ContractState> {
        // Increases the balance by the specified amount.
        fn increase_balance(ref self: ContractState, amount: felt252) {
            self.balance.write(self.balance.read() + amount);
        }

        // Returns the balance.

        fn get_balance(self: @ContractState) -> felt252 {
            self.balance.read()
        }
    }
}
```

Remember, the identifier following `mod` signifies the contract name. Here, the contract name is `HelloStarknet`.

### Craft the Test

Below is a test for the **`HelloStarknet`** contract. This test deploys **`HelloStarknet`** and interacts with its functions:

```rust
use snforge_std::{ declare, ContractClassTrait };

#[test]
fn call_and_invoke() {
    // Declare and deploy the contract
    let contract = declare('HelloStarknet');
    let contract_address = contract.deploy(@ArrayTrait::new()).unwrap();

    // Instantiate a Dispatcher object for contract interactions
    let dispatcher = IHelloStarknetDispatcher { contract_address };

    // Invoke a contract's view function
    let balance = dispatcher.get_balance();
    assert(balance == 0, 'balance == 0');

    // Invoke another function to modify the storage state
    dispatcher.increase_balance(100);

    // Validate the transaction's effect
    let balance = dispatcher.get_balance();
    assert(balance == 100, 'balance == 100');
}
```

To run the test, execute the `snforge` command. The expected output is:

```shell
Collected 1 test(s) from using_dispatchers package
Running 1 test(s) from src/
[PASS] using_dispatchers::call_and_invoke
Tests: 1 passed, 0 failed, 0 skipped
```

## Diving deep into Smart contract testing with `snforge` command line.

Ideally, there are various way to test your smart contract which may include unit and integration test, fuzz, fork, E2E test, and testing with foundry cheatcodes. In this section, we'll be considering an ERC20 example contract from starknet-js examples, And we'll be taking into consideration unit and integration tests, filtering, foundry cheatcodes and fuzz testing using `snforge` cli.

## An ERC20 example

After initializing your foundry project, include the below in your `Scarb.toml` in your dependencies:

```shell
    openzeppelin = { git = "https://github.com/OpenZeppelin/cairo-contracts.git", tag = "v0.7.0" }
```

Now, Take a look at the erc20 smart contract below:

```rust
    use starknet::ContractAddress;
    #[starknet::interface]
    trait Ierc20<TContractState> {
    fn balance_of(self: @TContractState, account: ContractAddress) -> u256;
    fn transfer(ref self: TContractState, recipient: ContractAddress, amount: u256) -> bool;
}

#[starknet::contract]
mod erc20 {
    use starknet::ContractAddress;
    use openzeppelin::token::erc20::ERC20;

    #[storage]
    struct Storage {}

    #[constructor]
    fn constructor(
        ref self: ContractState,
        initial_supply: felt252,
        recipient: ContractAddress
    ) {
        let name = 'MyToken';
        let symbol = 'MTK';

        let mut unsafe_state = ERC20::unsafe_new_contract_state();
        ERC20::InternalImpl::initializer(ref unsafe_state, name, symbol);
        ERC20::InternalImpl::_mint(ref unsafe_state, recipient, initial_supply.into());
    }

    #[external(v0)]
    impl Ierc20Impl of super::Ierc20<ContractState> {
        fn balance_of(self: @ContractState, account: ContractAddress) -> u256 {
            let unsafe_state = ERC20::unsafe_new_contract_state();
            ERC20::ERC20Impl::balance_of(@unsafe_state, account)
        }

        fn transfer(ref self: ContractState, recipient: ContractAddress, amount: u256) -> bool {
            let mut unsafe_state = ERC20::unsafe_new_contract_state();
            ERC20::ERC20Impl::transfer(ref unsafe_state, recipient, amount)
        }
    }
}
```

It's a basic erc20 contract that allows us to `mint` token to recipient at deployment, check the `balance of` addresses and `transfer` tokens. We are relying on openzeppelin ERC20 library.

## Test setup

Structure the test file as below and bring in necessary imports as below;

```rust
    #[cfg(test)]
    mod tests {
    use array::ArrayTrait;
    use result::ResultTrait;
    use option::OptionTrait;
    use traits::TryInto;
    use starknet::ContractAddress;
    use starknet::Felt252TryIntoContractAddress;

    use snforge_std::{declare, ContractClassTrait};

        //rest of the code goes here.
    }
```

When writing test cases we need an helper function to deploy an instance of the contract. The helper function will take in two arguments i.e the `supply` amount and the `recipient` address as below;

```rust
    // ...
    use snforge_std::{declare, ContractClassTrait};


    fn deploy_contract(name: felt252) -> ContractAddress {
    let recipient = starknet::contract_address_const::<0x01>();
    let supply : felt252 = 20000000;
    let contract = declare(name);
    let mut calldata = array![supply, recipient.into()];
    contract.deploy(@calldata).unwrap()
}
    //...rest for the code
```

We then import the `declare` and `ContractClassTrait` from `snforge_std`, after which we initialize the arguments(`supply`,`recipient`), declare the contract, compute the calldata and deploy.

## Writing the Test cases

Firstly, we need to test deployment helper function and the balance of the recipient to confirm mint value as below;

```rust
    // ...
    use erc20_contract::erc20::Ierc20SafeDispatcher;
    use erc20_contract::erc20::Ierc20SafeDispatcherTrait;

    #[test]
    #[available_gas(3000000000000000)]
    fn test_balance_of() {
        let contract_address = deploy_contract('erc20');
        let safe_dispatcher = Ierc20SafeDispatcher { contract_address };
        let recipient = starknet::contract_address_const::<0x01>();
        let balance = safe_dispatcher.balance_of(recipient).unwrap();
        assert (balance == 20000000, 'Invalid Balance');
    }
```

Run `snforge` you should get this output:

```shell
    snforge

    Collected 1 test(s) from erc20_contract package
    Running 0 test(s) from src/
    Running 1 test(s) from tests/
    [PASS] tests::test_erc20::tests::test_balance_of
    Tests: 1 passed, 0 failed, 0 skipped
```

## Testing with foundry cheat codes

What are cheat codes? they are basically helper functions exposed by `snforge_std` which enables us to carry out various test scenarios; we could decide to warp time, change block number for contract or change block timestamp in order for us to test out different edge cases. Cheat codes includes `start_prank`, `start_roll`, `get_class_hash`, `l1_handler_execute` etc. For the sake of this example, we'll be considering `start_prank` and `stop_prank`. The start_prank will set the caller of the function i.e changes the address initiating the function call while stop_prank cancels the start_prank. Consider the test example below:

```rust
    /// ...
    use snforge_std::{declare, ContractClassTrait, start_prank, stop_prank};

    #[test]
    #[available_gas(3000000000000000)]
    fn test_transfer() {
    let contract_address = deploy_contract('erc20');
    let safe_dispatcher = Ierc20SafeDispatcher { contract_address };

    let sender = starknet::contract_address_const::<0x01>();
    let receiver = starknet::contract_address_const::<0x02>();
    let amount : felt252 = 10000000;

    //sets the caller of the function
    start_prank(contract_address, sender);
    safe_dispatcher.transfer(receiver.into(), amount.into());

    let balance_after_transfer = safe_dispatcher.balance_of(receiver).unwrap();
    assert(balance_after_transfer == 10000000, 'invalid amount');

    //stops ongoing prank
    stop_prank(contract_address);
 }

```

Run `snforge`, on the two test cases above, you should get an output like this:

```shell
    snforge

    Collected 2 test(s) from erc20_contract package
    Running 0 test(s) from src/
    Running 2 test(s) from tests/
    [PASS] tests::test_erc20::tests::test_balance_of
    [PASS] tests::test_erc20::tests::test_transfer
    Tests: 2 passed, 0 failed, 0 skipped
```

`start_prank` in the above snippet, sets the caller of the transfer function and the `stop_prank` cancels the `start_prank` at the end of the function call.

<details>
<summary>Click to see full `ERC20 test example` test file</summary>

        #[cfg(test)]
        mod tests {
        use array::ArrayTrait;
        use result::ResultTrait;
        use option::OptionTrait;
        use traits::TryInto;
        use starknet::ContractAddress;
        use starknet::Felt252TryIntoContractAddress;

        use snforge_std::{declare, ContractClassTrait, start_prank, stop_prank};

        use erc20_contract::erc20::Ierc20SafeDispatcher;
        use erc20_contract::erc20::Ierc20SafeDispatcherTrait;



        fn deploy_contract(name: felt252) -> ContractAddress {
            let reciepient = starknet::contract_address_const::<0x01>();
            let supply : felt252 = 20000000;
            let contract = declare(name);
            let mut calldata = array![supply, reciepient.into()];
            contract.deploy(@calldata).unwrap()
        }

        #[test]
        #[available_gas(3000000000000000)]
        fn test_balance_of() {
            let contract_address = deploy_contract('erc20');
            let safe_dispatcher = Ierc20SafeDispatcher { contract_address };
            let reciepient = starknet::contract_address_const::<0x01>();
            let balance = safe_dispatcher.balance_of(reciepient).unwrap();
            assert (balance == 20000000, 'Invalid Balance');
        }

        #[test]
        #[available_gas(3000000000000000)]
        fn test_transfer() {
            let contract_address = deploy_contract('erc20');
            let safe_dispatcher = Ierc20SafeDispatcher { contract_address };

            let sender = starknet::contract_address_const::<0x01>();
            let receiver = starknet::contract_address_const::<0x02>();
            let amount : felt252 = 10000000;

            start_prank(contract_address, sender);
            safe_dispatcher.transfer(receiver.into(), amount.into());
            let balance_after_transfer = safe_dispatcher.balance_of(receiver).unwrap();
            assert(balance_after_transfer == 10000000, 'invalid amount');
            stop_prank(contract_address);
        }

        }

</details>

## Fuzz testing

What's fuzz testing? Fuzz testing for involves subjecting the code to random inputs and scenarios to discover vulnerabilities, security flaws, and unexpected behavior. Although you can decide to input these random values yourself, nonetheless, its not ideal most especially when you intend to test a wide range of possible values. Consider the below snippet in a test_fuzz.cairo file:

```rust
    fn mul(a: felt252, b: felt252) -> felt252{
            a * b
        }

    #[test]
    fn test_fuzz_sum (x: felt252, y: felt252){
        assert(mul(x, y) == x * y, 'incorrect');
    }
```

The output after running `snforge` should look like this:

```shell
    snforge

    Collected 1 test(s) from erc20_contract package
    Running 0 test(s) from src/
    Running 1 test(s) from tests/
    [PASS] tests::test_fuzz::test_fuzz_sum (fuzzer runs = 256)
    Tests: 1 passed, 0 failed, 0 skipped
    Fuzzer seed: 6375310854403272271
```

At the moment, the fuzzer only supports generating values for the following types :

- u8
- u16
- u32
- u64
- u128
- u256
- felt252

## Configuring fuzzer

It is possible to configure the number of runs and also specified the seed for a test as below:

```rust
    #[test]
    #[fuzzer(runs: 100, seed: 38)]
    fn test_fuzz_sum (x: felt252, y: felt252){
        assert(mul(x, y) == x * y, 'incorrect');
    }
```

or configure using the command line :

```shell
    $ snforge --fuzzer-runs 500 --fuzzer-seed 4656
```

or in scarb.toml:

```shell
    # ...
    [tool.snforge]
    fuzzer_runs = 500
    fuzzer_seed = 4656
    # ...
```

## Filter tests

Run specific tests using a filter string after the `snforge` command. Tests matching the filter based on their absolute module tree path will be executed:. for example; with reference to the above test cases, if we run this

```rust,ignore
    $ snforge test_
```

we should get this output:

```shell
    Collected 3 test(s) from erc20_contract package
    Running 0 test(s) from src/
    Running 3 test(s) from tests/
    [PASS] tests::test_erc20::tests::test_balance_of
    [PASS] tests::test_erc20::tests::test_transfer
    [PASS] tests::test_fuzz::test_fuzz_sum (fuzzer runs = 256)
    Tests: 3 passed, 0 failed, 0 skipped
    Fuzzer seed: 10426315620495146768
```

When you look closely, all the tests with the string 'test\_' in their test name when through. Now, consider this second example;
if we run this:

```shell
    $ snforge fuzz_sum
```

The output should look like this:

```shell

    Collected 1 test(s) from erc20_contract package
    Running 0 test(s) from src/
    Running 1 test(s) from tests/
    [PASS] tests::test_fuzz::test_fuzz_sum (fuzzer runs = 256)
    Tests: 1 passed, 0 failed, 0 skipped
    Fuzzer seed: 12607758074950729376
```

What do you notice? Yes, that's right, only the `test_fuzz_sum` went through because we filtered which test to run with the string 'fuzz_sum'.

## Run a Specific Test

Use the `--exact` flag and a fully qualified test name to run a particular test. In order to run a specifc test with the --exact flag, run the following command:

```shell
    $ snforge package_name::<test_name> --exact
```

## Stop After First Test Failure

To stop test execution after the first failed test, include the `--exit-first` flag with the `snforge` command like this:

```shell
    $ snforge --exit-first
```

Peradventure there's a failing test, the output should look like this:

```shell
    Collected 3 test(s) from erc20_contract package
    Running 0 test(s) from src/
    Running 3 test(s) from tests/
    [FAIL] tests::test_erc20::tests::test_balance_of

    Failure data:
    original value: [381278114803728420489684244530881381], converted to a string: [Invalid Balance]

    [SKIP] tests::test_erc20::tests::test_transfer
    [SKIP] tests::test_fuzz::test_fuzz_sum
    Tests: 0 passed, 1 failed, 2 skipped

    Failures:
        tests::test_erc20::tests::test_balance_of
```<|MERGE_RESOLUTION|>--- conflicted
+++ resolved
@@ -113,8 +113,7 @@
 Tests: 3 passed, 0 failed, 0 skipped
 ```
 
-<<<<<<< HEAD
-=======
+
 ### Filter Tests
 
 Run specific tests using a filter string after the `snforge` command. Tests matching the filter based on their absolute module tree path will be executed:
@@ -139,7 +138,6 @@
 snforge --exit-first
 ```
 
->>>>>>> 5a0b2d16
 ## Basic Example
 
 The example provided below demonstrates how to test a Starknet contract using `snforge`.
