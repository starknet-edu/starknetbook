# Compile, Deploy and Interact with a Contract

In this chapter, you’ll learn how to compile, deploy, and interact with
a Starknet smart contract written in Cairo on testnet.

First, confirm that the following commands work on your system. If they
don’t, refer to Basic Installation in this chapter.

```bash
    scarb --version  # For Cairo code compilation
    starkli --version  # To interact with Starknet
```

<<<<<<< HEAD
=======
## Find the compiler versions supported

We have to make sure that our Starkli compiler version match Scarb
compiler version

To find the compiler versions supported by Starkli, execute:

```bash
    starkli declare --help
```

You’ll see a list of possible compiler versions under the
`--compiler-version` flag.

```bash
    ...
    --compiler-version <COMPILER_VERSION>
              Statically-linked Sierra compiler version [possible values: [COMPILER VERSIONS]]]
    ...
```

Note that the Scarb compiler version might not align with Starkli’s
supported versions. To check Scarb’s version:

```bash
    scarb --version
```

You’ll see a list that contains scarb, cairo and sierra version.

```bash
    scarb <SCARB VERSION>
    cairo: <COMPILER VERSION>
    sierra: <SIERRA VERSION>
```

If there’s a mismatch, it is suggested that you install the version of
Scarb that uses the compiler version that Starkli supports. You can find
previous releases on
[Scarb](https://github.com/software-mansion/scarb/releases)'s GitHub
repo.

To install a specific version, such as `2.3.0`, run:

```bash
    curl --proto '=https' --tlsv1.2 -sSf https://docs.swmansion.com/scarb/install.sh | sh -s -- -v 2.3.0
```

>>>>>>> 1f1ba1d5
## Smart Wallet Setup

A smart wallet comprises a Signer and an Account Descriptor. The Signer
is a smart contract with a private key for signing transactions, while
the Account Descriptor is a JSON file detailing the wallet’s address and
public key.

In order for an account to be used as a signer it must be deployed to the appropriate network,
Starknet Goerli or mainnet, and funded.

Steps for deploying and funding an account:

1. Install Braavos or Argent X browser extensions.

2. Fund your account with ETH. Click on **Deposit** on Braavos or **Add funds** on Argent X,
   then select **Starknet token faucet** to get testnet tokens.
   You can also use the [Starknet Goerli Faucet](https://faucet.goerli.starknet.io/).

3. For Braavos, on the account page, deploy your account by clicking on **set up your account on-chain**.
   For Argent X, fund your account using the faucet (for testnet) or fund using Ether,
   then make an outgoing transaction from the account. For example, you can just send
   some tokens to account2 from your wallet. This transaction automatically deploys your account.

Now you’re ready to interact with Starknet smart contracts.

### Creating a Signer

The Signer is an essential smart contract capable of signing
transactions in Starknet. You’ll need the private key from your smart
wallet to create one, from which the public key can be derived.

Starkli enables secure storage of your private key through a keystore
file. This encrypted file can be accessed using a password and is
generally stored in the default Starkli directory.

First, create the default directory:

```bash
    mkdir ~/.starkli-wallets/deployer -p
```

Then generate the keystore file. The signer command contains subcommands
for creating a keystore file from a private key or completely create a
new one. In this tutorial, we’ll use the private key option which is the
most common use case. You need to provide the path to the keystore file
you want to create. You can give any name to the keystore file, you will
likely have several wallets. In this tutorial, we will use the name
`my_keystore_ 1.json`.

```bash
    starkli signer keystore from-key ~/.starkli-wallets/deployer/my_keystore_1.json
    Enter private key:
    Enter password:
```

In the private key prompt, paste the private key of your smart wallet.
In the password prompt, enter a password of your choice. You will need
this password to sign transactions using Starkli.

Export the private key from your Braavos or Argent wallet. For Argent X,
you can find it in the "Settings" section → Select your Account →
"Export Private Key". For Braavos, you can find it in the "Settings"
section → "Privacy and Security" → "Export Private Key".

While knowing the private key of a smart wallet is necessary to sign
transactions, it’s not sufficient. We also need to inform Starkli about
the signing mechanism employed by our smart wallet created by Braavos or
Argent X. Does it use an elliptic curve? If yes, which one? This is the
reason why we need an account descriptor file.

#### [OPTIONAL] The Architecture of the Starknet Signer

The Starknet Signer plays an instrumental role in securing your
transactions. Let’s demystify what goes on under the hood.

Key Components:

1.  **Private Key**: A 256-bit/32-byte/64-character (ignoring the _0x_
    prefix) hexadecimal key that is the cornerstone of your wallet’s
    security.

2.  **Public Key**: Derived from the private key, it’s also a
    256-bit/32-byte/64-character hexadecimal key.

3.  **Smart Wallet Address**: Unlike Ethereum, the address here is
    influenced by the public key, class hash, and a salt. **[Learn more
    in Starknet
    Documentation](https://docs.starknet.io/documentation/architecture_and_concepts/Smart_Contracts/contract-address/)**.

To view the details of the previously created keystore file:

```bash
    cat ~/.starkli-wallets/deployer/my_keystore_1.json
```

Anatomy of the `keystore.json` File:

```json
{
  "crypto": {
    "cipher": "aes-128-ctr",
    "cipherparams": {
      "iv": "dba5f9a67456b121f3f486aa18e24db7"
    },
    "ciphertext": "b3cda3df39563e3dd61064149d6ed8c9ab5f07fbcd6347625e081fb695ddf36c",
    "kdf": "scrypt",
    "kdfparams": {
      "dklen": 32,
      "n": 8192,
      "p": 1,
      "r": 8,
      "salt": "6dd5b06b1077ba25a7bf511510ea0c608424c6657dd3ab51b93029244537dffb"
    },
    "mac": "55e1616d9ddd052864a1ae4207824baac58a6c88798bf28585167a5986585ce6"
  },
  "id": "afbb9007-8f61-4e62-bf14-e491c30fd09a",
  "version": 3
}
```

- **`version`**: The version of the smart wallet implementation.

- **`id`**: A randomly generated identification string.

- **`crypto`**: Houses all encryption details.

Inside **`crypto`**:

- **`cipher`**: Specifies the encryption algorithm used, which in this
  case is AES-128-CTR.

  - **AES (Advanced Encryption Standard)**: A globally accepted
    encryption standard.

  - **128**: Refers to the key size in bits, making it a 128-bit
    key.

  - **CTR (Counter Mode)**: A specific mode of operation for the AES
    cipher.

- **`cipherparams`**: Contains an Initialization Vector (IV), which
  ensures that encrypting the same plaintext with the same key will
  produce different ciphertexts.

  - **`iv` (Initialization Vector)**: A 16-byte hex string that
    serves as a random and unique starting point for each encryption
    operation.

- **`ciphertext`**: This is the private key after encryption, securely
  stored so that only the correct password can reveal it.

- **`kdf` and `kdfparams`**: KDF stands for Key Derivation Function.
  This adds a layer of security by requiring computational work,
  making brute-force attacks harder.

  - **`dklen`**: The length (in bytes) of the derived key. Typically
    32 bytes.

  - **`n`**: A cost factor representing CPU/memory usage. A higher
    value means more computational work is needed, thus increasing
    security.

  - **`p`**: Parallelization factor, affecting the computational
    complexity.

  - **`r`**: Block size for the hash function, again affecting
    computational requirements.

  - **`salt`**: A random value that is combined with the password to
    deter dictionary attacks.

- **`mac` (Message Authentication Code)**: This is a cryptographic
  code that ensures the integrity of the message (the encrypted
  private key in this case). It is generated using a hash of both the
  ciphertext and a portion of the derived key.

### Creating an Account Descriptor

An Account Descriptor informs Starkli about your smart wallet’s unique
features, such as its signing mechanism. You can generate this
descriptor using Starkli’s `fetch` subcommand under the `account`
command. The `fetch` subcommand takes your on-chain wallet address as
input and generates the account descriptor file. The account descriptor
file is a JSON file that contains the details of your smart wallet.

```bash
    starkli account fetch <SMART_WALLET_ADDRESS> --output ~/.starkli-wallets/deployer/my_account_1.json
```

After running the command, you’ll see a message like the one below.
We’re using a Braavos wallet as an example, but the steps are the same
for an Argent wallet.

```bash
    Account contract type identified as: Braavos
    Description: Braavos official proxy account
    Downloaded new account config file: ~/.starkli-wallets/deployer/my_account_1.json
```

In case you face an error like this:

```bash
    Error: code=ContractNotFound, message="Contract with address {SMART_WALLET_ADDRESS} is not deployed."
```

It means you probably just created a new wallet and it has not been deployed yet. To accomplish this you have to fund your wallet with tokens and transfer tokens to a different wallet address. After this process, search your wallet address on the Starknet explorer. To see the details, go back to [Getting Started](ch01-00-getting-started.md) and find the `Smart Wallet Setup` section.

After the acount descriptor file is generated, you can see the its detalis, run:

```bash
    cat ~/.starkli-wallets/deployer/my_account_1.json
```

Here’s what a typical descriptor might look like:

```json
{
  "version": 1,
  "variant": {
    "type": "braavos",
    "version": 1,
    "implementation": "0x5dec330eebf36c8672b60db4a718d44762d3ae6d1333e553197acb47ee5a062",
    "multisig": {
      "status": "off"
    },
    "signers": [
      {
        "type": "stark",
        "public_key": "0x49759ed6197d0d385a96f9d8e7af350848b07777e901f5570b3dc2d9744a25e"
      }
    ]
  },
  "deployment": {
    "status": "deployed",
    "class_hash": "0x3131fa018d520a037686ce3efddeab8f28895662f019ca3ca18a626650f7d1e",
    "address": "0x6dcb489c1a93069f469746ef35312d6a3b9e56ccad7f21f0b69eb799d6d2821"
  }
}
```

Note: The structure will differ if you use an Argent wallet.

## Setting up Environment Variables

To simplify Starkli commands, you can set environment variables. Two key
variables are crucial: one for the Signer’s keystore file location and
another for the Account Descriptor file.

```bash
    export STARKNET_ACCOUNT=~/.starkli-wallets/deployer/my_account_1.json
    export STARKNET_KEYSTORE=~/.starkli-wallets/deployer/my_keystore_1.json
```

Setting these variables makes running Starkli commands easier and more
efficient.

## Declaring Smart Contracts in Starknet

Deploying a smart contract on Starknet involves two steps:

- Declare your contract’s code.

- Deploy an instance of the declared code.

To get started, navigate to the `contracts/` directory in the [first
chapter](https://github.com/starknet-edu/starknetbook/tree/main/chapters/book/modules/chapter_1/pages/contracts)
of the Starknet Book repo. The `src/lib.cairo` file contains a basic
contract to practice with.

First, compile the contract using the Scarb compiler. If you haven’t
installed Scarb, follow the installation guide in the [Setting up your
Environment](https://book.starknet.io/chapter_1/environment_setup.html)
section.

```bash
    scarb build
```

This creates a compiled contract in `target/dev/` as
"contracts_Ownable.sierra.json" (in Chapter 2 of the book we will learn
more details about Scarb).

With the smart contract compiled, we’re ready to declare it using
Starkli. Before declaring your contract, decide on an RPC provider.

### Choosing an RPC Provider

There are three main options for RPC providers, sorted by ease of use:

1.  **Starknet Sequencer’s Gateway**: The quickest option and it’s the
    default for Starkli for now. The sequencer gateway is deprecated and
    will be disabled by StarkWare soon. You’re strongly recommended to
    use a third-party JSON-RPC API provider like Infura, Alchemy, or
    Chainstack.

2.  **Infura or Alchemy**: A step up in complexity. You’ll need to set
    up an API key and choose an endpoint. For Infura, it would look like
    `https://starknet-goerli.infura.io/v3/<API_KEY>`. Learn more in the
    [Infura
    documentation](https://docs.infura.io/networks/starknet/how-to/choose-a-network).

3.  **Your Own Node**: For those who want full control. It’s the most
    complex but offers the most freedom. Check out [Chapter 4 of the
    Starknet Book](https://book.starknet.io/chapter_4/node.html) or
    [Kasar](https://www.kasar.io/) for setup guides.

In this tutorial, we will use Alchemy. We can set the STARKNET_RPC
environment variable to make command invocations easier:

```bash
    export STARKNET_RPC="https://starknet-goerli.g.alchemy.com/v2/<API_KEY>"
```

### Declaring Your Contract

Run this command to declare your contract using the default Starknet
Sequencer’s Gateway:

```bash
    starkli declare target/dev/contracts_Ownable.sierra.json
```

According to the `STARKNET_RPC` url, starkli can recognize the target
blockchain network, in this case "goerli", so it is not necessary
explicitly specify it.

Unless you’re working with custom networks where it’s infeasible for
Starkli to detect the right compiler version, you shouldn’t need to
manually choose a version with `--network` and `--compiler-version`.

If you encounter an "Error: Invalid contract class," it likely means
your Scarb’s compiler version is incompatible with Starkli. Follow the
steps above to align the versions. Starkli usually supports compiler
versions accepted by mainnet, even if Scarb’s latest version is not yet
compatible.

After running the command, you’ll receive a contract class hash. This
unique hash serves as the identifier for your contract class within
Starknet. For example:

```bash
    Class hash declared: 0x04c70a75f0246e572aa2e1e1ec4fffbe95fa196c60db8d5677a5c3a3b5b6a1a8
```

You can think of this hash as the contract class’s _address._ Use a
block explorer like
[StarkScan](https://testnet.starkscan.co/class/0x04c70a75f0246e572aa2e1e1ec4fffbe95fa196c60db8d5677a5c3a3b5b6a1a8)
to verify this hash on the blockchain.

If the contract class you’re attempting to declare already exists, it is
ok we can continue. You’ll receive a message like:

```bash
    Not declaring class as its already declared. Class hash:
    0x04c70a75f0246e572aa2e1e1ec4fffbe95fa196c60db8d5677a5c3a3b5b6a1a8
```

## Deploying Smart Contracts on Starknet

To deploy a smart contract, you’ll need to instantiate it on Starknet’s
testnet. This process involves executing a command that requires two
main components:

1.  The class hash of your smart contract.

2.  Any constructor arguments that the contract expects.

In our example, the constructor expects an _owner_ address. You can
learn more about constructors in \[Chapter 12 of The Cairo
Book\](<https://book.cairo-lang.org/ch99-01-03-02-contract-functions.html?highlight=constructor#1-constructors>).

The command would look like this:

```bash
    starkli deploy \
        <CLASS_HASH> \
        <CONSTRUCTOR_INPUTS>
```

Here’s a specific example with an actual class hash and constructor
inputs (as the owner address use the address of your smart wallet so you
can invoke the transfer_ownership function later):

```bash
    starkli deploy \
        0x04c70a75f0246e572aa2e1e1ec4fffbe95fa196c60db8d5677a5c3a3b5b6a1a8 \
        0x02cdAb749380950e7a7c0deFf5ea8eDD716fEb3a2952aDd4E5659655077B8510
```

After executing the command and entering your password, you should see
output like the following:

```bash
    Deploying class 0x04c70a75f0246e572aa2e1e1ec4fffbe95fa196c60db8d5677a5c3a3b5b6a1a8 with salt 0x065034b27a199cbb2a5b97b78a8a6a6c6edd027c7e398b18e5c0e5c0c65246b7...
    The contract will be deployed at address 0x02a83c32d4b417d3c22f665acbc10e9a1062033b9ab5b2c3358952541bc6c012
    Contract deployment transaction: 0x0743de1e233d38c4f3e9fb13f1794276f7d4bf44af9eac66e22944ad1fa85f14
    Contract deployed:
    0x02a83c32d4b417d3c22f665acbc10e9a1062033b9ab5b2c3358952541bc6c012
```

The contract is now live on the Starknet testnet. You can verify its
status using a block explorer like
[StarkScan](https://testnet.starkscan.co/contract/0x02a83c32d4b417d3c22f665acbc10e9a1062033b9ab5b2c3358952541bc6c012).
On the "Read/Write Contract" tab, you’ll see the contract’s external
functions.

## Interacting with the Starknet Contract

Starkli enables interaction with smart contracts via two primary
methods: `call` for read-only functions and `invoke` for write functions
that modify the state.

### Calling a Read Function

The `call` command enables you to query a smart contract function
without sending a transaction. For instance, to find out who the current
owner of the contract is, you can use the `get_owner` function, which
requires no arguments.

```bash
    starkli call \
        <CONTRACT_ADDRESS> \
        get_owner
```

Replace `<CONTRACT_ADDRESS>` with the address of your contract. The
command will return the owner’s address, which was initially set during
the contract’s deployment:

```bash
    [
        "0x02cdab749380950e7a7c0deff5ea8edd716feb3a2952add4e5659655077b8510"
    ]
```

## Invoking a Write Function

You can modify the contract’s state using the `invoke` command. For
example, let’s transfer the contract’s ownership with the
`transfer_ownership` function.

```bash
    starkli invoke \
        <CONTRACT_ADDRESS> \
        transfer_ownership \
        <NEW_OWNER_ADDRESS>
```

Replace `<CONTRACT_ADDRESS>` with the address of the contract and
`<NEW_OWNER_ADDRESS>` with the address you want to transfer ownership
to. If the smart wallet you’re using isn’t the contract’s owner, an
error will appear. Note that the initial owner was set when deploying
the contract:

```bash
    Execution was reverted; failure reason: [0x43616c6c6572206973206e6f7420746865206f776e6572].
```

The failure reason is encoded as a felt. o decode it, use the starkli’s
`parse-cairo-string` command.

```bash
    starkli parse-cairo-string <ENCODED_ERROR>
```

For example, if you see
`0x43616c6c6572206973206e6f7420746865206f776e6572`, decoding it will
yield "Caller is not the owner."

After a successful transaction on L2, use a block explorer like
StarkScan or Voyager to confirm the transaction status using the hash
provided by the `invoke` command.

To verify that the ownership has successfully transferred, you can call
the `get_owner` function again:

```bash
    starkli call \
        <CONTRACT_ADDRESS> \
        get_owner
```

If the function returns the new owner’s address, the transfer was
successful.

Congratulations! You’ve successfully deployed and interacted with a
Starknet contract.<|MERGE_RESOLUTION|>--- conflicted
+++ resolved
@@ -11,57 +11,6 @@
     starkli --version  # To interact with Starknet
 ```
 
-<<<<<<< HEAD
-=======
-## Find the compiler versions supported
-
-We have to make sure that our Starkli compiler version match Scarb
-compiler version
-
-To find the compiler versions supported by Starkli, execute:
-
-```bash
-    starkli declare --help
-```
-
-You’ll see a list of possible compiler versions under the
-`--compiler-version` flag.
-
-```bash
-    ...
-    --compiler-version <COMPILER_VERSION>
-              Statically-linked Sierra compiler version [possible values: [COMPILER VERSIONS]]]
-    ...
-```
-
-Note that the Scarb compiler version might not align with Starkli’s
-supported versions. To check Scarb’s version:
-
-```bash
-    scarb --version
-```
-
-You’ll see a list that contains scarb, cairo and sierra version.
-
-```bash
-    scarb <SCARB VERSION>
-    cairo: <COMPILER VERSION>
-    sierra: <SIERRA VERSION>
-```
-
-If there’s a mismatch, it is suggested that you install the version of
-Scarb that uses the compiler version that Starkli supports. You can find
-previous releases on
-[Scarb](https://github.com/software-mansion/scarb/releases)'s GitHub
-repo.
-
-To install a specific version, such as `2.3.0`, run:
-
-```bash
-    curl --proto '=https' --tlsv1.2 -sSf https://docs.swmansion.com/scarb/install.sh | sh -s -- -v 2.3.0
-```
-
->>>>>>> 1f1ba1d5
 ## Smart Wallet Setup
 
 A smart wallet comprises a Signer and an Account Descriptor. The Signer
@@ -70,20 +19,7 @@
 public key.
 
 In order for an account to be used as a signer it must be deployed to the appropriate network,
-Starknet Goerli or mainnet, and funded.
-
-Steps for deploying and funding an account:
-
-1. Install Braavos or Argent X browser extensions.
-
-2. Fund your account with ETH. Click on **Deposit** on Braavos or **Add funds** on Argent X,
-   then select **Starknet token faucet** to get testnet tokens.
-   You can also use the [Starknet Goerli Faucet](https://faucet.goerli.starknet.io/).
-
-3. For Braavos, on the account page, deploy your account by clicking on **set up your account on-chain**.
-   For Argent X, fund your account using the faucet (for testnet) or fund using Ether,
-   then make an outgoing transaction from the account. For example, you can just send
-   some tokens to account2 from your wallet. This transaction automatically deploys your account.
+Starknet Goerli or mainnet, and funded. For this example we are going to use Goerli Testnet. To deploy your wallet, visit [Getting Started](ch01-00-getting-started.md) and find the `Smart Wallet Setup` section.
 
 Now you’re ready to interact with Starknet smart contracts.
 
