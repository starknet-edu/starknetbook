--- conflicted
+++ resolved
@@ -1,41 +1,20 @@
-<<<<<<< HEAD
-= Hello, Starknet!
-:navtitle: Welcome
-=======
 = The Starknet Book
 :navtitle: Welcome to the Starknet Book
->>>>>>> 99b38a5a
 
 image::starknetbook.png[starknetbook]
 
-<<<<<<< HEAD
-// https://starkware.co/[image:https://img.shields.io/badge/powered_by-StarkWare-navy[\]]
-
-So you've landed in a strange finite field. Only thing to do now is setup basecamp.
-
-== Overview
-
-Basecamp is a curriculum created to teach the Cairo programming language and Starknet development.
-It is divided by camps and built by the Starknet community (you!).
-=======
 So you've landed in a strange finite field. Only thing to do now is setup the Starknet Book.
 
 == Overview
 
 The Starknet Book is a curriculum created to teach the Cairo programming language and StarkNet development.
 It is divided by camps and built by the StarkNet community (you!).
->>>>>>> 99b38a5a
 Finish the resume and you will conquer the Ethereum world.
 
 == Where to start?
 
-<<<<<<< HEAD
-Everybody has different goals in their Cairo and Starknet journey.
-Follow this guide to continue trough the Basecamp;
-=======
 Everybody has different goals in their Cairo and StarkNet journey.
 Follow this guide to continue trough the Starknet Book;
->>>>>>> 99b38a5a
 do you...
 
 * ...want to set up your environment?
@@ -64,15 +43,9 @@
 
 == Contributing
 
-<<<<<<< HEAD
-Basecamp can be improved and will evolve as Starknet matures.
-Together we are setting up The Basecamp, so there are several sections within the Camps that require Camper input. Camper, your contributions are welcome and needed!
-Go to the section https://github.com/starknet-edu/basecamp/blob/main/CONTRIBUTING.md[Contributing].
-=======
 The Starknet Book can be improved and will evolve as StarkNet matures.
 Together we are setting up the Starknet Book, so there are several sections within the Camps that require Camper input. Camper, your contributions are welcome and needed!
 Go to the section https://github.com/starknet-edu/starknetbook/blob/main/CONTRIBUTING.md[Contributing].
->>>>>>> 99b38a5a
 Here are things you can do to help:
 
 * At the beginning of some sections there is a message for Campers who want to collaborate with content.
