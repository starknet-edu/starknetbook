[id="bridge"]

= Bridge

<<<<<<< HEAD
🎯 +++<strong>+++Camper: +++</strong>+++ This book is an open source effort, made possible only by contributions from readers like you. If you are interested in making this resource better for other users - please suggest a change by following the instructions https://github.com/starknet-edu/basecamp/blob/antora-front/CONTRIBUTING.adoc[here].
=======
🎯 +++<strong>+++Camper: +++</strong>+++ feel free to add a PR to add content to this or other sections. Let's set up the Starknet Book together. 🎯
>>>>>>> 99b38a5a
<|MERGE_RESOLUTION|>--- conflicted
+++ resolved
@@ -2,8 +2,4 @@
 
 = Bridge
 
-<<<<<<< HEAD
-🎯 +++<strong>+++Camper: +++</strong>+++ This book is an open source effort, made possible only by contributions from readers like you. If you are interested in making this resource better for other users - please suggest a change by following the instructions https://github.com/starknet-edu/basecamp/blob/antora-front/CONTRIBUTING.adoc[here].
-=======
-🎯 +++<strong>+++Camper: +++</strong>+++ feel free to add a PR to add content to this or other sections. Let's set up the Starknet Book together. 🎯
->>>>>>> 99b38a5a
+🎯 +++<strong>+++Camper: +++</strong>+++ This book is an open source effort, made possible only by contributions from readers like you. If you are interested in making this resource better for other users - please suggest a change by following the instructions https://github.com/starknet-edu/basecamp/blob/antora-front/CONTRIBUTING.adoc[here].