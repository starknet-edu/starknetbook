--- conflicted
+++ resolved
@@ -28,13 +28,6 @@
 GO111MODULE=off go test ./... -bench=. -count 5
 ```
 
-<<<<<<< HEAD
-In `Elixir`:
-
-```bash
-cd block_verification/elixir/
-elixir bitcoin_validator.exs
-=======
 In `Rust`:
 
 ```bash
@@ -42,7 +35,13 @@
 cargo run
 # or run the tests with
 cargo test
->>>>>>> c09bc106
+```
+
+In `Elixir`:
+
+```bash
+cd block_verification/elixir/
+elixir bitcoin_validator.exs
 ```
 
 #### Sources
