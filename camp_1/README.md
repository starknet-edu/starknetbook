<div align="center">
    <h1>Camp 1: Getting Started</h1>

|Presentation|Video|Try what you learned
|:----:|:----:|:----:|
|[September 2022](https://drive.google.com/file/d/1_AQq4ulTmB0VAszmauvYUHEVjwdAgMim/view?usp=sharing)|StarkNet Basecamp [p1 (September 2022)](https://drive.google.com/file/d/1w9ysR38Dz4Z9gvHC46xSHbr06B36nUWp/view?usp=sharing), [p2 (September 2022)](https://drive.google.com/file/d/185MMFmItlOE5qER8P2vhtVjKiH6Glj1G/view?usp=sharing)|Finish the gamified [StarkNet-Cairo 101](https://github.com/starknet-edu/starknet-cairo-101) tutorial. Code your own [ERC721 (NFT)](https://github.com/starknet-edu/starknet-erc721), or [ERC20](https://github.com/starknet-edu/starknet-erc20)|

</div>

### Objective

Developers who finish this Camp can build their own Cairo smart contracts and deploy them on the StarkNet network. We will learn everything required to code in Cairo, the language to operate on the Cairo OS (more on this at a later Camp). Then we will create and deploy a not-that-simple contract to allow DAO members to vote entirely on-chain.

After finishing this tutorial, try to hone your skills by earning all the points in the [Cairo 101](https://github.com/starknet-edu/starknet-cairo-101) workshop, code your own [ERC721 (NFT)](https://github.com/starknet-edu/starknet-erc721), or deploy a customized [ERC20](https://github.com/starknet-edu/starknet-erc20). 


### Topics

<ol>
    <li><a href="#setup">Setting up your environment</a></li>
    <li><a href="#cairo">Writing Cairo</a></li>
    <li><a href="#starknet">StarkNet Contracts</a></li>
    <li><a href="#storage">Storage</a></li>
</ol>

<h2 align="center" id="setup">Setting up your environment</h2>

* Basic cairo-lang [setup](https://www.cairo-lang.org/docs/quickstart.html).
* Ultimate development environment [setup](https://medium.com/starknet-edu/the-ultimate-starknet-dev-environment-716724aef4a7).
* Setting up a StarkNet dev environment with [Python](https://medium.com/starknet-edu/setting-up-a-starknet-dev-environment-with-python-e4c61c1e8da6?source=collection_home---5------1-----------------------) or [Docker](https://medium.com/starknet-edu/setting-up-a-starknet-dev-environment-with-docker-19955188bb20?source=collection_home---5------0-----------------------)


<h2 align="center" id="cairo">Writing Cairo</h2>

### Add two numbers

We will begin by creating a function to add two numbers. The code is straightforward but will help us understand many Cairo concepts better.

Don't worry if you don't understand everything that's going on at this point. Cairo is a low-level language, so it could be more complex than learning Python, for example. But it will be worth it—eyes on the goal.

The program to add the two numbers is available in [src/sum.cairo](./contracts/cairo/sum.cairo). There you will find the code correctly commented.

```cairo
%builtins output

from starkware.cairo.common.serialize import serialize_word

// @dev Add two numbers and return the result
// @param num1 (felt): the first number to add
// @param num2 (felt): the second number to add
// @return sum (felt): the value of the sum of the two numbers
func sum_two_nums(num1: felt, num2: felt) -> (sum: felt) {
    alloc_locals;
    local sum = num1+num2;
    return (sum=sum);
}

func main{output_ptr: felt*}(){
    alloc_locals;
    
    const NUM1 = 1;
    const NUM2 = 10;

    let (sum) = sum_two_nums(num1 = NUM1, num2 = NUM2);
    serialize_word(sum);
    return ();
}
```

### The builtins

At the beginning of our program in Cairo, we write `%builtins output`. Here we are telling the Cairo compiler that we will use the `builtin` called `output`. You can learn more about builtins in [camp 5](../camp_5/README.md); however, you can continue writing Cairo without going deep into `builtins. We can summon Cairo's special abilities through the builtins.

Let's explore one of the most common builtins.

> The builtin output is what allows the program to communicate with the outside world. You can think of it as the equivalent of `print()` in Python or `std::cout` in C++ ([Cairo documentation](https://www.cairo-lang.org/docs/hello_cairo/intro.html#writing-a-main-function)).
>

The interaction between the `builtin output` and the `serialize_word` function, which we previously imported, will allow us to print to the console. In this case, with `serialize_word(sum)`. Don't worry; we'll take a closer look at it later.

### Importing

Importing functions and variables is the same as in Python. The `from starkware.cairo.common.serialize import serialize_word` line is importing the `serialize_word` function found in `starkware.cairo.common.serialize`. To see the source code of this function, go to the GitHub repository of `cairo-lang` ([link](https://github.com/starkware-libs/cairo-lang)). For example, the serialize function is found [here](https://github.com/starkware-libs/cairo-lang/blob/master/src/starkware/cairo/common/serialize.cairo) within the repository. This will be useful for finding bugs in the code or understanding Cairo more thoroughly.

> Commas can separate multiple functions from the same library. Functions from different libraries are imported on different lines. Cairo looks for each module in a default directory path and any additional paths specified at compile moment (Cairo documentation).

This is how several functions are imported from the same library: `from starkware.cairo.common.math import (assert_not_zero, assert_not_equal)`.

### The field elements (felts) (part 1)

In Cairo, when the type of a variable or argument is not specified, it is automatically assigned the type `felt`. The [camp 2](../camp_2/README.md) goes into technical detail about what is a `felt`. For the purposes of this section, suffice it to say that a `felt` works as an integer. In the divisions, we can notice the difference between the `felt` and the integers. However, quoting the documentation:

> In most of your code (unless you intend to write very algebraic code), you won't have to deal with the fact that the values in Cairo are felts, and you can treat them as if they were normal integers.

### The structs

In addition to `felt`, we have other structures at our disposal (more details in the [documentation](https://www.cairo-lang.org/docs/reference/syntax.html#type-system)).

We can create our own structure, Python dictionary style:

```cairo
struct MyStruct{
    first_member : felt,
    second_member : felt,
}

```
We define a new data type called `MyStruct` with the properties `first_member` and `second_member`. We set the `type` of both properties to be `felt`, but we may as well have put in other types. When we create a `struct`, it is mandatory to add the `type`.

We can create a variable of type `MyStruct`: `Name = (first_member=1, second_member=4)`. Now the variable `Name` has `type` `MyStruct`.

With `Name.first_member`, we can access the value of this argument; in this case, it is 1.

### Tuples

Tuples in Cairo are pretty much the same as tuples in Python:

> A tuple is a finite, ordered, unalterable list of elements. It is represented as a comma-separated list of elements enclosed in parentheses (for example, (3, x)). Its elements can be of any combination of valid types. A tuple containing only one element must be defined in one of two ways: the element is a named tuple, or it has a trailing comma. When passing a tuple as an argument, the type of each element can be specified per element (for example, my_tuple : (felt, felt, MyStruct)). Tuple values can be accessed with a zero-based index in parentheses [index], including access to nested tuple elements, as shown below (Cairo documentation).

The Cairo documentation is very clear in its definition of tuples. Here is an example:

```cairo
<<<<<<< HEAD
# A tuple with three elements
=======
// A tuple with three elements
>>>>>>> d1417c08
local tuple0 : (felt, felt, felt) = (7, 9, 13)
local tuple1 : (felt) = (5,)  // (5) is not a valid tuple.

// A named tuple does not require a trailing comma
local tuple2 : (a : felt) = (a=5)

// Tuple that contains another tuple.
local tuple3 : (felt, (felt, felt, felt), felt) = (1, tuple0, 5)
local tuple4 : ((felt, (felt, felt, felt), felt), felt, felt) = (tuple3, 2, 11)

let a = tuple0[2]  // let a = 13.
let b = tuple4[0][1][2]  // let b = 13.
```

### The structure of functions and comments

The definition of a function in Cairo has the following format:

```cairo
func function(arg1: felt, arg2) -> (returned: felt){
  // Function body
  let (sum) = sum_two_nums(num1 = NUM1, num2 = NUM2);
  return(returned=sum);
}

```

- **Define the scope of the function**. We start the function with `func`. The scope of our function is defined with curly braces {}. 
- **Arguments and names**. We define the arguments that the function receives in parentheses next to the name that we define for our function, `function` in this case. The arguments can carry their type defined or not. In this case, `arg1` must be of type `felt`, and `arg2` can be of any type.
- **Return**. We necessarily have to add `return()`. However, the function is not returning something. In this case, we are returning a variable called `returned`, so we put `return(returned=sum)` where the sum is the value that the `returned` variable will take.
- **Comments**. In Cairo, we comment with `//`. This code will not be interpreted when running our program.

As with other programming languages, we will need a `main()` function that orchestrates the use of our program in Cairo. It is defined exactly the same as a normal function, only with the name `main()`. It can come before or after the other functions we create in our program.

### Interacting with pointers: part 1

> A pointer is used to indicate the address of the first felt of an element in memory. The pointer can be used to access the element efficiently. For example, a function can accept a pointer as an argument and then access the element at the pointer's address (Cairo documentation).

Suppose we have a variable named `var`:

- `var*` is a pointer to the memory address of the `var` object.
- `[var]` is the value stored at address `var*`.
- `&var` is the address to the `var` object.
- `&[x]` is `x`. Can you see that `x` is an address?

### Implicit arguments

Before explaining how implicit arguments work, a rule: If a `foo()` function calls a function with an implicit argument, `foo()` must also get and return the same implicit argument (refer to [camp 2](../camp_2/README.md) for more details in implicit arguments).

Let's see what a function with an implicit argument looks like. The function is `serialize_word` which is available in the `starkware.cairo.common.serialize` library, and we use it in our initial function to add two numbers.

```cairo
%builtins output

// Appends a single word to the output pointer and returns the pointer to the next output cell.
func serialize_word{output_ptr: felt*}(word) {
    assert [output_ptr] = word;
    let output_ptr = output_ptr + 1;
    return ();
}
```

This will be a bit confusing, be prepared. In this and many other cases, it receives `output_ptr`, which is a pointer to a felt type. When we declare that a function receives an implicit argument, the function will automatically return the value of the implicit argument on termination of the function. If we didn't move the value of the implicit argument, then it would automatically return the same value it started with. However, if, during the function, the value of the implicit argument is altered, then the new value will be automatically returned. 

In the example with the `serialize_word` function, we define that we are going to receive an implicit argument called `output_ptr`. In addition, we also receive an explicit argument called `value`. At the end of the function, we will return the value that `output_ptr` has at that moment. During the function, we see that `output_ptr`increases by 1: `let output_ptr = output_ptr + 1`. Then the function will implicitly return the new value of `output_ptr`.

Following the rule defined at the beginning, any function that calls `serialize_word` will also have to receive the implicit `output_ptr`. For example, part of our function to add two numbers goes like this:

```cairo
<<<<<<< HEAD
func main{output_ptr: felt*}():
=======
func main{output_ptr: felt*}() {
>>>>>>> d1417c08
    alloc_locals

    const NUM1 = 1
    const NUM2 = 10

    let (sum) = sum_two_nums(num1 = NUM1, num2 = NUM2)
    serialize_word(word=sum)
    return ()
}
```

We see that we call `serialize_word`, so we necessarily have to also ask for the implicit argument `output_ptr` in our `main` function. This is where another property of implicit arguments comes into play, and perhaps why they are called that. We see that when calling `serialize_word`, we only pass the explicit `word` argument. The implicit argument `output_ptr` is automatically passed! Be careful; we could also have made the implicit argument explicit like this: `serialize_word{output_ptr=output_ptr}(word=a)`. Do we already know how to program in Cairo?

So the implicit argument is implicit because:

1. Inside the implicit function, the final value of the implicit argument is automatically returned.
2. When the implicit function is called, we do not need to indicate that we are going to pass the implicit argument. The default value is automatically included.

### Locals

We are almost ready to understand 100% what we did in our function that adds two numbers. I know; it's been a rocky road. But there is a rainbow at the end of the tutorial.

Thus we define a local variable: `local a = 3`.

> Any function that uses a local variable must have an `alloc_locals` declaration, usually at the beginning of the function. This statement is responsible for allocating memory cells used by local variables within the scope of the function (Cairo [documentation](https://www.cairo-lang.org/docs/reference/syntax.html#locals)).
>

As an example, look at this part of our function that adds two numbers:

```cairo
<<<<<<< HEAD
func sum_two_nums(num1: felt, num2: felt) -> (sum):
=======
func sum_two_nums(num1: felt, num2: felt) -> (sum) {
>>>>>>> d1417c08
    alloc_locals
    local sum = num1+num2
    return(sum)
}
```

It's very simple.

Since we don't want it to be so easy, let's talk from memory. Cairo stores the local variables relative to the frame pointer (`fp`) (we'll go into more detail about the `fp` in a later tutorial). So if we needed the address of a local variable, `&sum` would not suffice as it would give us this error: `using the value fp directly requires defining a variable __fp__`. We can get this value by importing `from starkware.cairo.common.registers import get_fp_and_pc`. `get_fp_and_pc` returns a tuple with the current values of `fp` and `pc`. In the most Python style, we will indicate that we are only interested in the value of `fp` and that we will store it in a variable `__fp__`: `let (__fp__, _) = get_fp_and_pc()`. Done now, we could use `&sum`. In another tutorial, we will see an example of this.

### Constants

Very simple. Just remember that they must give an integer (a field) when we compile our code. Create a constant:

```cairo
const NUM1 = 1
```

### References

This is the format to define one:

```cairo
let ref_name : ref_type = ref_expr
```

Where `ref_type` is a type, and `ref_expr` is a Cairo expression. Placing the `ref_type` is optional, but it is recommended to do so.

A reference can be reassigned (Cairo [documentation](https://www.cairo-lang.org/docs/reference/syntax.html#references)):

```cairo
let a = 7  // a is initially bound to expression 7.
let a = 8  // a is now bound to expression 8.
```
<<<<<<< HEAD
In our addition of two numbers, we create a reference called `sum`. We see that we assign to `sum` the `felt` that the function `sum_two_nums` returns.
=======

In our addition of two numbers we create a reference called `sum`. We see that we assign to `sum` the `felt` that the function `sum_two_nums` returns.
>>>>>>> d1417c08

```cairo
let (sum) = sum_two_nums(num1 = NUM1, num2 = NUM2)
```

## Compile and run

You already know how to do functions in Cairo! Now let's run our first program.

The tools that StarkNet offers to interact with the command line are many. We won't go into detail until later. For now, we will only show the commands with which we can run the application that we created in this tutorial. But don't worry; the commands to run other applications will be very similar.

`cairo-compile` allows us to compile our code and export a JSON that we will read in the next command. If ours is called `contracts/cairo/sum.cairo` (because it is located in the `contracts/cairo` directory as in this repository) and we want the JSON to be called `contracts/cairo/sum_compiled.json` (because it's in the `contracts/cairo` directory) then we would use the following code:

```
cairo-compile contracts/cairo/sum.cairo --output contracts/cairo/sum_compiled.json
```

Simple, right?

Ok, now let's run our program with `cairo-run`.

```
cairo-run --program contracts/cairo/sum_compiled.json --print_output --layout=small
```

The result should correctly print an 11 in our terminal.

Here are the details:

We indicate in the `--program` argument that we want to run the `contracts/cairo/sum_compiled.json` that we generated earlier.

With `--print_output`, we indicate that we want to print something from our program to the terminal. For example, in the next tutorial, we will use the builtin (we will study them later) output and the serialize_word function to print to the terminal.

`--layout` allows us to indicate the layout to use. Depending on the builtins we use, it will be the layout to use. Later we will be using the output builtin, and for this, we need the small layout. If we do not use any builtin, then we can leave this argument empty, so we would use the default layout, the plain layout.

### Builtins and their relationship with pointers

In the following program, we are multiplying two numbers. The entire code is available at [src/multiplication.cairo](./contracts/cairo/multiplication.cairo). There you will find the code correctly commented.

<<<<<<< HEAD
```Rust
=======
```cairo
>>>>>>> d1417c08
%builtins output

from starkware.cairo.common.serialize import serialize_word

func mult_two_nums(num1, num2) -> (prod : felt) {
    return(prod = num1 * num2);
}

func main{output_ptr: felt*}() {
    let (prod) = mult_two_nums(2,2);
    serialize_word(prod);
    return ();
}
```

Remember that we introduced the `builtins` in the last session, along with the implicit arguments? 

Each `builtin` gives you the right to use a pointer that will have the name of the `builtin` + “`_ptr`”. For example, the output builtin, which we define as `%builtins output` at the beginning of our contract, gives us the right to use the `output_ptr` pointer. The `range_check` `builtin` allows us to use the `range_check_ptr` pointer. These pointers are often used as implicit arguments that are automatically updated during a function.

In the function to multiply two numbers, we use `%builtins output` and then use its pointer when defining main: `func main{output_ptr: felt*}():`.

### Felts (part 2)

The felt is the only data type that exists in Cairo; you can even omit its explicit declaration. Although it is not necessary to be an expert in the mathematical qualities of felts, it is valuable to know how they work. We have already introduced them; now we will know how they are affected when we compare values. Please refer to [camp 2](../camp_2/README.md) for more details on its definition.

> For the moment, the definition of a felt, in terrestrial terms: is an integer that can become huge (but has limits). For example: {...,-4,-3,-2,-1,0,+1,+2,+3,...}. Yes, it includes 0 and negative numbers.

Any value that is not within this range will cause an “overflow”: an error that occurs when a program receives a number, value, or variable outside the scope of its ability to handle ([Techopedia](https://www.techopedia.com/definition/663/overflow-error#:~:text=In%20computing%2C%20an%20overflow%20error,other%20numerical%20types%20of%20variables.)).

Now we understand the limits of the felt. If the value is 0.5, for example, we have an overflow. Where will we experience overflows frequently? In the divisions. The following contract (full code is in [src/division1.cairo](./contracts/cairo/division1.cairo)) divides 9/3, check with `assert` that the result is 3, and print the result.

```cairo
%builtins output

from starkware.cairo.common.serialize import serialize_word

func main{output_ptr: felt*}() {
    tempvar x = 9/3;
    assert x = 3;
    serialize_word(x);

    return();
}
```

So far, everything makes sense. But what if the result of the division is not an integer like in the following contract (the code is in [src/division2.cairo](./contracts/cairo/division2.cairo))?

```cairo
%builtins output

from starkware.cairo.common.serialize import serialize_word

func main{output_ptr: felt*}() {
    tempvar x = 10/3;
    assert x = 10/3;
    serialize_word(x);

    return();
}
```

To begin with, it prints the beautiful number on the console: `1206167596222043737899107594365023368541035738443865566657697352045290673497`. What is this, and why does it return it to us instead of a sizable decimal point?

In the function above, `x` **not** is a `floating point`, 3.33, **ni** is an integer rounded to the result, 3. It is an integer that, multiplied by 3, will give us 10 back (it looks like this function `3 * x = 10`) or `x` can also be a denominator that returns 3 (`10 / x = 3`). Let's see this with the following contract:

```cairo
%builtins output

from starkware.cairo.common.serialize import serialize_word

func main{output_ptr: felt*}() {
    tempvar x = 10/3;

    tempvar y = 3 * x;
    assert y = 10;
    serialize_word(y);

    tempvar z = 10 / x;
    assert z = 3;
    serialize_word(z);

    return();
}
```

By compiling and running this contract we get exactly what we were looking for:

<<<<<<< HEAD
```cairo
=======
```
>>>>>>> d1417c08
Program output:
  10
  3
```

Cairo accomplishes this by coming back by overflowing again. Let's not go into mathematical details. This is somewhat unintuitive but don't worry, we can leave it here.

Once you're writing contracts with Cairo you don't need to be constantly thinking about this (only when dealing with divisions). But it's good to be aware of how they work.


### Comparing felts

Due to the particularities of felts, comparing between felts is not like in other programming languages (like with `1 < 2`).

In the `starkware.cairo.common.math` library we find functions that will help us compare felts ([link to GitHub repository](https://github.com/starkware-libs/cairo-lang/blob/master/src/starkware/cairo/common/math.cairo)). For now we will use `assert_not_zero`, `assert_not_equal`, `assert_nn` and `assert_le`. There are more features to compare felts in this library, feel free to explore them. The complete code is in [src/asserts.cairo](./contracts/cairo/asserts.cairo).

```cairo
%builtins range_check

from starkware.cairo.common.math import assert_not_zero, assert_not_equal, assert_nn, assert_le

func main{range_check_ptr : felt}() {
    assert_not_zero(1);  // not zero
    assert_not_equal(1, 2);  // not equal
    assert_nn(1); // non-negative
    assert_le(1, 10);  // less or equal
    
    return ();
}
```

Simple, right? They're just different ways of doing asserts.

But what if we want to compare `10/3 < 10`? We know this to be true, but we also know that the result of the division `10/3` is not an integer, so it falls outside the range of possible values that felts can take. There will be an overflow and a value will be generated that will turn out to be out of the possible integers that a felt can take (because of how big it is).

In effect, the following function that compares `10/3 < 10` will return an error: `AssertionError: a = 2412335192444087475798215188730046737082071476887731133315394704090581346994 is out of range.`

```cairo
%builtins range_check

from starkware.cairo.common.math import assert_lt

func main{range_check_ptr : felt}() {
    assert_lt(10/3, 10); // less than

    return ();
}
```

How then do we compare `10/3 < 10`? We have to go back to our high school/college classes. Let's just remove the 3 from the denominator by multiplying everything by 3; we would compare `3*10/3 < 3*10` which is the same as `10 < 30`. This way we are only comparing integers and forget about how eccentric the felt is. The following function runs without a problem.

```cairo
%builtins range_check

from starkware.cairo.common.math import assert_lt

func main{range_check_ptr : felt}() {
    assert_lt(3*10/3, 3*10);

    return ();
}
```

## 4. The dual nature of `assert`

As we have seen, `assert` is key to programming in Cairo. In the examples above we use it to confirm a statement, `assert y = 10`. This is a common usage in other programming languages like Python. But in Cairo when you try to `assert` something that isn't assigned yet, `assert` works to assign. Check out this example adapted from the [StarkNet Bootcamp Amsterdam](https://github.com/lightshiftdev/starknet-bootcamp/blob/main/packages/contracts/samples/04-cairo-math.cairo) which also helps us to consolidate what we learned about structs. The complete code is in [src/vector.cairo](./contracts/cairo/vector.cairo).

```cairo
 %builtins output

from starkware.cairo.common.serialize import serialize_word

struct Vector2d {
    x : felt,
    y : felt,
}

func add_2d(v1 : Vector2d, v2 : Vector2d) -> (r : Vector2d) {
    alloc_locals;

    local res : Vector2d;
    assert res.x = v1.x + v2.x;
    assert res.y = v1.y + v2.y;

    return (r=res);
}

func main{output_ptr: felt*}() {
    
    let v1 = Vector2d(x = 1, y = 2);
    let v2 = Vector2d(x = 3, y = 4);

    let (sum) = add_2d(v1, v2);

    serialize_word(sum.x);
    serialize_word(sum.y);

    return();
}
```

Running `assert res.x = v1.x + v2.x`, Cairo's prover detects that `res.x` does not exist, so it assigns the new value `v1.x + v2.x` to it. If we were to run `assert res.x = v1.x + v2.x` again, the prover would indeed compare what it finds assigned in `res.x` with what we tried to assign.If we were to run `assert res.x = v1.x + v2.x` again, the prover would indeed compare what it finds assigned in `res.x` with what we tried to assign. That is the use that we already knew.

### Arrays

Arrays contain ordered elements. They are very common in programming. How do they work in Cairo? Let's learn by creating an array of matrices. The contract below can be found in [src/matrix.cairo](./contracts/cairo/matrix.cairo).

```cairo
%builtins output

from starkware.cairo.common.serialize import serialize_word
from starkware.cairo.common.alloc import alloc

struct Vector {
    elements : felt*,
}

struct Matrix{
    x : Vector,
    y : Vector,
}

func main{output_ptr: felt*}() {

    // Defining an array, my_array, of felts.
    let (my_array : felt*) = alloc();

    // Assigning values to three elements of my_array.  
    assert my_array[0] = 1;
    assert my_array[1] = 2;
    assert my_array[2] = 3;

    // Creating the vectors Vector, by
    // simplicity we use the same my_array for both.
    let v1 = Vector(elements = my_array);
    let v2 = Vector(elements = my_array);

    // Defining an array of Matrix matrices
    let (matrix_array : Matrix*) = alloc();

    // Filling matrix_array with Matrix instances.
    // Each instance of Matrix contains as members
    // Vector instances.
    assert matrix_array[0] = Matrix(x = v1, y = v2);
    assert matrix_array[1] = Matrix(x = v1, y = v2);

    // We use assert to test some values in
    // our matrix_array.
    assert matrix_array[0].x.elements[0] = 1;
    assert matrix_array[1].x.elements[1] = 2;

    // What value do you think it will print? Answer: 3
    serialize_word(matrix_array[1].x.elements[2]);

    return();
}
```

We create an array of felts called `my_array`. This is how it is defined:

```cairo
let (my_array : felt*) = alloc();
```

It's unintuitive compared to how easy it is in Python and other languages. `my_array : felt*` defines a variable called `my_array` which will contain a pointer (see [past tutorial](2_cairo_basics.md) to a felt (we haven't defined which felt yet). Why? The Cairo documentation helps us:

> “Arrays can be defined as a pointer (felt*) to the first element of the array. As the array fills up, the elements occupy contiguous memory cells. The alloc() function is used to define a memory segment that expands in size each time a new element is written to the array (Cairo documentation)."


So, in the case of `my_array`, by placing the `alloc()` we are indicating that the memory segment pointed to by the `my_array` expression (remember that `my_array` is just the name of a pointer, `felt*`, in memory) will be expanded each time a new element is written to `my_array`.

In fact, if we go [to the repo](https://github.com/starkware-libs/cairo-lang/blob/master/src/starkware/cairo/common/alloc.cairo) where `alloc()` is located we will see that it returns `(ptr : felt*)`. That is, it returns a single-member tuple that is a `felt*` (a pointer to a `felt`). Because it is a tuple, we receive it with a `let` and with `my_array : felt*` in parentheses (see [Cairo basics pt. 2](2_cairo_basics.md)). Everything is making sense, right 🙏?

We see that the definition of our array of matrices is exactly the same except that instead of wanting an array of `felt`, we want one of `Matrix`:

```cairo
let (matrix_array : Matrix*) = alloc();
```

We already passed the complicated 😴. Now let's see how to fill our array with `Matrix` structures. We use `assert`, and we can index with `[]` the position of the array that we want to alter or revise:

```cairo
assert matrix_array[0] = Matrix(x = v1, y = v2);
```

What we did was create a `Matrix(x = v1, y = v2)` and assign it to position 0 of our `matrix_array`. Remember that we start counting from 0. Filling our `felt` array is even more trivial: `assert my_array[0] = 1`. 

Then we simply call elements inside the `matrix_array` in different ways. For example, with `matrix_array[1].x.elements[2]` we indicate these steps:

1. Call the second, `[1]`, element of `matrix_array`. That is, to `Matrix(x = v1, y = v2)`.
2. Call the `member` `x` of `Matrix`. That is, to `v1 = Vector(elements = my_array)`.
3. Call the `member` `elements` of `v1`. That is, to `my_array`.
4. Call the third, `[2]`, element of `my_array`. That is, to `3`.

It's not that complicated but it's satisfying enough.

Congratulations! We already have an intermediate level from Cairo. Cairo is to StarkNet what Solidity is to Ethereum. Let's go and deploy some contracts.


<h2 align="center" id="starknet">StarkNet Contracts</h2>

> “StarkNet is a permissionless decentralized ZK-Rollup operating as an L2 network over Ethereum, where any dApp can achieve unlimited scale for its computation without compromising Ethereum’s composability and security.” - [StarkNet Documentation](https://starknet.io/docs/hello_starknet/index.html#hello-starknet).

Contracts on StarkNet are written in Cairo. You can transpile a Solidity contract to Cairo via [Warp](https://github.com/NethermindEth/warp) or use EVM bytecode using the Kakarot ZKEVM. However, the real power of StarkNet will be harnessed by contracts written in Cairo itself.

We will create an application that allows users to vote with a yes (1) or no (0). The original concept was proposed by [SWMansion](https://github.com/software-mansion-labs/protostar-tutorial) and was extensively modified for this tutorial. For didactic purposes, we are going to show the contract code in parts; the full contract is in [this repository](./contracts/cairo/voting.cairo). You can view and interact with the [contract deployed on Voyager or StarkScan](https://goerli.voyager.online/contract/0x01ab2d43fd8fe66f656aafb740f6a368cecb332b5e4e9bbc1983680a17971711). At the end of this tutorial, you will have your contract deployed.

## Introduction to StarkNet accounts

Before coding our contract, let us create our StarkNet wallets. Install either or both, the [Argent X](https://chrome.google.com/webstore/detail/argent-x/dlcobpjiigpikoobohmabehhmhfoodbb) or [Braavos](https://chrome.google.com/webstore/detail/braavos-wallet/jnlgamecbpmbajjfhmmmlhejkemejdma) wallets, both are great and keep innovating at the threshold of Ethereum. It is worth mentioning that both companies have extensively collaborated and pushed the StarkNet ecosystem and are an example of the developer community. Follow the instructions to deploy your StarkNet account contract.

During these tutorials, we will use the Testnet, also called StarkNet Goerli, SN Goerli, or Alpha-Goerli. We will not need to spend actual funds while we try our contracts. Make sure to set up your wallet to the Testnet; the screenshot below shows how it looks for Braavos.

<div align="center">
    <img src="../misc/braavos1.png">
</div>

You will need to fund your account with Goerli ETH. You can get ETH using the [StarkNet Goerli Faucet](https://faucet.goerli.starknet.io/). Just indicate the address of your account to get your funds. You will likely need to wait about 5 minutes to notice the change in your wallet.

You will notice that these two wallets mention setting up your account and deploying your account, either to the testnet or the Mainnet. StarkNet leverages the Cairo Virtual Machine (CairoVM), which is not limited by the Ethereum Virtual Machine (in a later Camp, we will explore it deeper). This means:
* Lessons learned from the development of the EVM can be applied, e.g., transaction parallelization.
* Key innovations, like Account Abstraction (Camp 3), that still need to be applied to the Layer 1 can be set up in StarkNet.
* A different smart contract language can be leveraged to operate with the CairoVM. This does not mean that EVM bytecode can not be read by StarkNet (see the community-driven [ZKEVM Kakarot](https://twitter.com/KakarotZkEvm) on top of StarkNet).

In particular, due to Account Abstraction, Externally Owned Accounts (EOAs) in Ethereum L1 do not exist in StarkNet. EOAs have long been a discussion topic due to their limiting properties (see [Argent's Account Abstraction](https://www.argent.xyz/blog/wtf-is-account-abstraction/) series). The StarkNet community has decided to move forward with Account Abstraction at a protocol level; there is no differentiation between smart contracts, and even accounts are smart contracts that should be deployed. This is why Argent and Braavos ask you to wait while they deploy your account contract. We will get deeper into everything this allows us in Camp 3.


### Structure of a project on StarkNet

We will create a "standard" Cairo code. That is, following the smart contract programming conventions in Cairo. Everything is still very new, but the conventions have adopted a style similar to Solidity. For example, we will write our entire contract in a file called `voting.cairo`. Therefore the path for our contract is [`src/voting.cairo`](./contracts/cairo/voting.cairo).

Within our contract, we will follow the following structure, inspired by Solidity and suggested by [0xHyoga](https://hackmd.io/@0xHyoga/Skj7GGeyj):

1. Structs
2. Events
3. Storage variables
4. Constructor
5. Storage Getters
6. Constant functions: functions that do not change the state
7. Non-Constant functions: functions that change the state

We still need to find out what these elements are but don't worry, we will learn about them. If you have a background in contract creation, you will see the similarities with Solidity. It is enough to know that we will follow this order in our contract.

### Let's vote!

Let's start with the following code (remember that the full contract is in [this repository](./contracts/cairo/voting.cairo).). We create two `struct`. The first, `VoteCounting`, will keep track of the votes: the number of votes with “yes” and the number of votes with “no”. The second, `VoterInfo`, indicates whether a voter is allowed to vote. Then we will create storage variables (we will see them later).

- `voting_status` keeps and updates the vote count.
- `voter_info` indicates and updates a voter's information (may or may not vote).
- `registered_voter` indicates if an address is allowed to vote.

```cairo
%lang starknet

from starkware.cairo.common.cairo_builtins import HashBuiltin
from starkware.starknet.common.syscalls import get_caller_address
from starkware.cairo.common.math import assert_not_zero

from openzeppelin.access.ownable.library import Ownable
from openzeppelin.security.pausable.library import Pausable

// ------
// Structs
// ------

// struct that carries the status of the vote
struct VoteCounting {
    votes_yes : felt,
    votes_no : felt,
}

// struct indicating whether a voter is allowed to vote
struct VoterInfo {
    allowed : felt,
}

// ------
// Storage
// ------

// storage variable that takes no arguments and returns the current status of the vote
@storage_var
func voting_status() -> (res : VoteCounting) {
}
 
// storage variable that receives an address and returns the information of that voter
@storage_var
func voter_info(user_address: felt) -> (res : VoterInfo) {
}

// storage variable that receives an address and returns if an address is registered as a voter
@storage_var
func registered_voter(address: felt) -> (is_registered: felt) {
}
```

We go step by step noting the differences with the programs in Cairo that we have created before. 

We have to declare that we want to deploy our contract on StarkNet. At the beginning of the contract, write `%lang starknet`. Unlike the Cairo contracts, which are not deployed on StarkNet, we don't have to mention the `builtins` at the beginning of the contract.

We will learn about various StarkNet primitives (marked with an `@`, like Python decorators) that don't exist in pure Cairo. The first is `@storage_var`.

## 3. Contract storage

What is the storage space of a contract? Let's look at the documentation:

> “The storage space of the contract is a persistent storage space where data can be read, written, modified, and preserved. Storage is a map with 2^{251} slots, where each slot is a felt that is initialized to 0.” - StarkNet documentation.

To interact with the contract's storage, we create storage variables. We can think of storage variables as pairs of keys and values. Think of the concept of a dictionary in Python, for example. We are mapping a key with, possibly several, values.

The most common way to interact with the contract's storage and to create storage variables is with the decorator (yes, just like in Python) `@storage_var`. The methods (functions) `.read(key)`, `.write(key, value)`, and `.addr(key)` are automatically created for the storage variable. Let's do an example where we don't have a key, but we do have a value (`res`), above we create the storage variable `voting_status`:

```cairo
@storage_var
func voting_status() -> (res : VoteCounting) {
}
```

We can then get the value stored in `voting_status()`, a `VoteCounting` struct, with `let (status) = voting_status.read()`. Note that we don't have to provide arguments to the read as `voting_status()` doesn't require it. Also, note that `.read()` returns a tuple, so we have to receive it with a `let (variable_name) = …` (we saw this in a previous tutorial). It's the same with `voting_status.addr()`, which returns the address in the storage of the storage variable `voting_status`. We do not indicate any argument because it is not required.

To write a new status to our storage variable, we use `voting_status.write(new_voting_count)`, where `new_voting_count` is a struct of type `VoteCounting`. What we did was store the new struct inside the storage variable. 

Let's look at a storage variable with a key (`user_address`) and a value (`res`).

```cairo
@storage_var
func voter_info(user_address: felt) -> (res : VoterInfo) {
}
```

With `let (caller_address) = get_caller_address()` and before `from starkware.starknet.common.syscalls import get_caller_address`, we can obtain the address of the account interacting with our contract. We ask for caller information: `let (caller_info) = voter_info.read(caller_address)`. If we did not put the caller's address, we would have obtained an error because `voter_info(user_address: felt)` requires a key in felt format, in this case, a contract address. Note the difference with `voting_status()`, which did not require a key.

We can write with `voter_info.write(caller_address, new_voter_info)`, where `new_voter_info` is a struct of type `VoterInfo`. Here we indicate that for the `caller_address`, we have a new `VoterInfo` called `new_voter_info`. We can do the same with the following address. With `voter_info.addr(caller_address)`, we get the address where the first element of the value is stored, in this case, `VoterInfo`. 

We can also use the functions `storage_read(key)` and `storage_write(key, value)` (imported with `from starkware.starknet.common.syscalls import storage_read, storage_write`) to read the value(s) from a key and write a value(s) to a key, respectively. Our `@storage_value` decorator uses the functions below.

### The three most used implicit arguments

Let's move on to the following code snippet of our voting contract (you can find the commented code in the [tutorial repository](./contracts/cairo/voting.cairo)). This section will cover three of the most common implied arguments in StarkNet contracts. All three are widely used because they are required by the storage variables to write to and read from the contract's storage space. 

We create the inner function `_register_voters` (by default, all functions in StarkNet are private, unlike Solidity). With it, we will prepare our list of voters. We assume we have a list of addresses allowed to vote. `_register_voters` uses the storage variable `voter_info` to assign each address its voting status: whether it is allowed to vote.

```cairo
func _register_voters {
    syscall_ptr : felt*,
    pedersen_ptr : HashBuiltin*,
    range_check_ptr,
    }(registered_addresses_len: felt, registered_addresses : felt*){
    
    // No more voters, recursion ends
    if (registered_addresses_len == 0){
        return ();
    }
    
    // Assign the voter at address 'registered_addresses[registered_addresses_len - 1]' a VoterInfo struct
    // indicating that they have not yet voted and can do so
    let votante_info = VoterInfo(
        allowed=1,
    );
    registered_voter.write(registered_addresses[registered_addresses_len - 1], 1);
    voter_info.write(registered_addresses[registered_addresses_len - 1], votante_info);
    
    // Go to next voter, we use recursion
    return _register_voters(registered_addresses_len - 1, registered_addresses);
}
```

We notice the use of three implicit arguments we had not seen before: `syscall_ptr : felt*`, `pedersen_ptr : HashBuiltin*`, and `range_check_ptr`. All three are pointers; note that they end their name with a `_ptr`.

`syscall_ptr` is used when we make system calls. We include it in `_register_voters` because `write` and `read` need this implicit argument. When reading and writing, we are directly consulting the contract's storage, and in StarkNet, this is achieved by making system calls. It is a pointer to a felt value, `felt*`.

`range_check_ptr` permite que se comparen números enteros. In a subsequent Camp, we will take a closer look at pointers and essential builtin functions in StarkNet development. For now, it is enough for us to know that the `write` and `read` arguments of the storage variables need to compare numbers; therefore, we need to indicate the implicit `range_check_ptr` argument in any function that reads and writes to the contract's storage using storage variables.

This is an excellent time to introduce hashes:

> “A hash is a mathematical function that converts an arbitrary length input into an encrypted output of fixed length. So regardless of the original amount of data or the file size involved, your unique hash will always be the same size. Also, hashes cannot be used to "reverse engineer" the input from the hash output since hash functions are "unidirectionals". (like a meat grinder; you can't put ground beef back into a steak).” - Investopedia.


Along with StarkNet Keccak (the first 250 bits of the Keccak256 hash), the Pedersen hash function is one of two hash functions used on StarkNet. `pedersen_ptr` is used when running a Pedersen hash function. We put this pointer in `_register_voters` because storage variables perform a Pedersen hash to calculate their memory address.

The implicit argument `pedersen_ptr` is a pointer to a HashBuiltin struct defined in the [Cairo common library](https://github.com/starkware-libs/cairo-lang/blob/master/src/starkware/cairo/common/cairo_builtins.cairo):

```cairo
struct HashBuiltin {
    x: felt,
    y: felt,
    result: felt,
}
```

### Handling errors in Cairo

Inside a function, we can mark an error in the contract if a condition is false. For example, the error would be raised in the following code because `assert_nn(amount)` is false (`assert_nn` checks if a value is non-negative). If `amount` were ten, then `assert_nn(amount)` would be valid, and the error would not be raised.

```cairo
let amount = -10

with_attr error_message("Quantity should be positive. You have: {amount}.") {
  assert_nn(amount)
}
```

We will create a function, `_assert_allowed`, which will check if a specific voter is allowed to vote, and if not, it will return an error.

```cairo
from starkware.cairo.common.math import assert_not_zero

...

func _assert_allowed {
    syscall_ptr : felt*,
    //pedersen_ptr : HashBuiltin*,
    range_check_ptr
}(info : VoterInfo) {

    with_attr error_message("VoterInfo: Your address is not allowed to vote."){
        assert_not_zero(info.allowed);
    }

    return ();
}
```

We import `assert_not_zero`. The error will return a message if `assert_not_zero(info.allowed)` is false. Remember that if a voter is allowed to vote, then `info.allowed` will be 1.

### External functions

Let's move on to the primary function of our Application. We write a function that takes as an explicit argument a vote (1 or 0) and then updates the total vote count and the state of the voter so that they cannot vote again.

```cairo
%lang starknet
from starkware.cairo.common.cairo_builtins import HashBuiltin
from starkware.starknet.common.syscalls import get_caller_address

...

@external
func vote {
    syscall_ptr : felt*,
    pedersen_ptr : HashBuiltin*,
    range_check_ptr
}(vote : felt) -> () {
    alloc_locals;
    Pausable.assert_not_paused();

    // Know if a voter has already voted and continue if they have not voted
    let (caller) = get_caller_address();
    let (info) = voter_info.read(caller);
    _assert_allowed(info);

    // Mark that the voter has already voted and update the storage
    let info_actualizada = VoterInfo(
        allowed=0,
    );
    voter_info.write(caller, info_actualizada);

    // Update the vote count with the new vote
    let (status) = voting_status.read();
    local updated_voting_status : VoteCounting;
    if (vote == 0){
        assert updated_voting_status.votes_no = status.votes_no + 1;
        assert updated_voting_status.votes_yes = status.votes_yes;
    }
    if (vote == 1){
        assert updated_voting_status.votes_no = status.votes_no;
        assert updated_voting_status.votes_yes = status.votes_yes + 1;
    }
    voting_status.write(updated_voting_status);
    return ();
}
```

In the `common.syscalls` library ([link to repo](https://github.com/starkware-libs/cairo-lang/blob/master/src/starkware/starknet/common/syscalls.cairo)) we found useful functions to interact with the system. For example, above, we used `get_caller_address` to get the contract's address interacting with ours. Other interesting functions are `get_block_number` (to get the number of the block) or `get_contract_address` to get the address of our contract. Later we will use more functions of this library.

The following new thing is the `@external` decorator used on the `vote` function. Note that we haven't created any `main` functions as we did with simple Cairo. It's because StarkNet doesn't use the `main` function! Here we use `external` and `view` functions to interact with the contracts. 

**External functions**. Using the `@external` decorator, we define a function as external. Other contracts (including accounts) can interact with external functions, read, and write. For example, our `vote` function can be called by other contracts to cast a vote of 1 or 0; then, `vote` will write to the contract storage. For example, with `voter_info.write(caller, updated_info)` we are writing to the storage variable `voter_info`. That is, we are modifying the state of the contract. Here's the key difference from the `view` functions (we'll get to that later): external functions change the contract's status in writing power.

### Getter functions (view functions)

Let's write functions that allow other contracts (including accounts) to check the status of the current vote. These functions that enable you to check the state are called `getters`. First, we create a getter, `get_voting_status`, which returns the current status of the vote; that is, it returns a struct `VoteCounting` with the total vote count. Next, we create the getter `get_voter_status`, which returns the status of a particular address (voter) (whether they have already voted or not). Review the [final contract](./contracts/cairo/voting.cairo) to see other added getter functions.

```cairo
%lang starknet
from starkware.cairo.common.cairo_builtins import HashBuiltin

...
 
@view
func get_voting_status {
    syscall_ptr : felt*,
    pedersen_ptr : HashBuiltin*,
    range_check_ptr
}() -> (status: VoteCounting) {
    let (status) = voting_status.read();
    return (status = status);
}


@view
func get_voter_status {
    syscall_ptr : felt*,
    pedersen_ptr : HashBuiltin*,
    range_check_ptr
}(user_address: felt) -> (status: VoterInfo) {
    let (status) = voter_info.read(user_address);
    return(status = status);
}
```

**View functions.** Using the `@view` decorator, we define a function as view. Other contracts (including accounts) can read from the contract status; they cannot modify it (note that externals can modify it). Reading from storage does not cost gas!

Note that in Solidity, the compiler creates getters for all state variables declared as public; in Cairo, all storage variables are private. Therefore, if we want to publicize the storage variables, we must make a getter function ourselves.

### Constructors

Constructor functions are used to initialize a StarkNet Application. We define them with the `@constructor` decorator. It receives the inputs our contract needs to be deployed and performs the necessary operations to start operating with the contract. For example, our contract needs a voting administrator and a list of addresses that can vote (not everyone can vote for a president). All our Application mechanism is ready; it only needs to be given the inputs required to start working.

Beware, Cairo only supports **1 constructor per contract**.

```cairo
from openzeppelin.access.ownable.library import Ownable

...

@constructor
func constructor{syscall_ptr: felt*, pedersen_ptr: HashBuiltin*, range_check_ptr}(
    admin_address: felt, registered_addresses_len: felt, registered_addresses: felt*
) {
    alloc_locals;
    Ownable.initializer(admin_address);
    _register_voters(registered_addresses_len, registered_addresses);
    return ();
}
```

In the constructor, we are indicating that we require three inputs to initialize the contract:

* `admin_address: felt` - The address of the voting administrator contract. This contract may, for example, pause voting if necessary. You can add it in hex or felt format (and it will be converted to felt anyway).
* `registered_addresses_len: felt` - This value is the length of the array of addresses that can vote. For example, if ten addresses can participate in the vote, it will be 10.
* `registered_addresses: felt*` - An array with the addresses that can vote. Arrays are entered one after the other without a comma, for example, `0x02cdAb749380950e7a7c0deFf5ea8eDD716fEb3a2952aDd4E5659655077B8510 0x02cdAb749380950e7a7c0deFf5ea8eDD716fEb3a2952aDd4E5659655077B8512`.

In your terminal, compile with:

```
cairo-compile contracts/cairo/voting.cairo --output contracts/cairo/voting_compiled.json
```

This command will create the `voting_compiled.json` file, which contains the contract's bytecode. We will use it to declare our contract and then deploy it.

To understand the deployment procedure in StarkNet, we need first to understand the relevance of Sequencers for decentralization and the part the Universal Deployer Contract plays in maintaining StarkNet security.

### Deploying the Easiest Way: Argent's User Interface

StarkWare made the conscious decision to subsidize the usage of StarkNet while the network was being developed. After battle testing the technology stack, the focus is on decentralizing the network. Decentralization means that the subsidy to deploy contracts must stop because who would want to run a Sequencer if they won’t get paid for deploying smart contracts? Sequencers are StarkNet nodes that execute the Cairo OS program, prove the results, and update the StarkNet state. They’re vital for StarkNet’s security. Notice that if there were no fees, it would mean either one of two things: (1) the network is centralized or (2) the Sequencers run like a loss-making charity ([Darlington, 2022](https://www.argent.xyz/blog/understanding-the-universal-deployer-contract/)). 

Before deploying our contract, we need to `declare` it: calculate the class hash. Unlike Ethereum, StarkNet distinguishes between a contract class and a contract instance. A contract class represents the code of a contract (but with no state), while a contract instance represents a specific instance of the class, with its own state. In other words, two exactly equal contracts will have the same contract class hash but, once deployed, they will be different contract instances.

Argent's User Interface (UI) lets us declare and deploy our contract quickly. What comes next is entirely inspired by [Darlington's post in Argent's blog](https://www.argent.xyz/blog/understanding-the-universal-deployer-contract/) and will quote it heavily. These are the steps:

1. Open your Argent wallet and click on the settings icon at the top right.
2. Select “Developer settings”.
3. Select “Smart contract development”.
4. Declare your contract to get the clash hash: select "Declare smart contract".
5. Select “Click to upload contract JSON” to upload the JSON ABI, `voting_compiled.json`, obtained from compiling our contract. Then select the network the contract will be deployed on and the account used for deployment (who pays for the deployment?). Sign the transaction.

<div align="center">
    <img src="../misc/argent1.png">
</div>

6. We get redirected to the page with our contract’s class hash. In this case, our class hash is: `0x0679eec449818394722a31ecb38594343b2c687efab5404a3f75fd45d4c1fa0c`.

<div align="center">
    <img src="../misc/argent2.png">
</div>

7. To deploy our contract, we select the "Deploy smart contract" option in the "Smart contract deployment" section. We need to input our constructor's class hash and call data. 

The value for salt can be any number you want; it’s there only to introduce randomness into the generated address for your soon-to-be-deployed smart contract.

The unique field, combined with salt, can get the same address on different networks. For example, if we deploy to Goerli, passing the value 5 for salt, and do not check the unique address field, the smart contract will be deployed to a specific address; let’s say it’s 0xabc… We can now repeat the deployment process, but this time on Mainnet, and if we pass the same values for salt and the unique field, the smart contract will be deployed to the same address 0xabc… but this time on Mainnet. In this example, we will uncheck the unique field and write 0 in salt for simplicity, not because we want to preserve the address.|

Unfortunately, until December 2022, Argent still needs to add the feature to deal with arrays in their UI deployer. This will change soon, but we can not deploy our voting contract using Argent's UI yet. We will deploy it using the `starknet cli` in the section. 

8. Sign the transaction, and you’ll be redirected to a page with your deployed contract address 

Our contract is now on-chain. We can interact with it using block explorers such as [StarkScan](https://testnet.starkscan.co/) or [Voyager](https://goerli.voyager.online/). These explorers have plenty of functionality. Some of the most used sections are the `read` and `write` tabs of a contract; here, you can interact with the `view` and `external` functions in your contract.


### Deploying II: Open Zeppelin's Universal Deployer Contract (optional)

This section will explain what is beneath the Argent's UI. Do this section if you want to get deeper into what deploying a contract in StarkNet means. This will help you later work with more complex contracts, e.g. deploying your customize account contracts. However, for most contracts, using Argent's UI will be enough.

For deploying our contracts, we need the `deploy syscall`. The [deploy syscall is a function](https://github.com/starkware-libs/cairo-lang/blob/master/src/starkware/starknet/common/syscalls.cairo#L157) available to any Cairo smart contract that allows the Sequencer to get paid proportionally to the complexity of the deployment.

Within a contract, we can import this function from the starknet library that comes as part of the `cairo-lang` package.

```
from starkware.starknet.common.syscalls import deploy
```

This new way of deploying a smart contract means we need a “deployer” contract that uses the syscall to deploy any smart contract we create. This creates a new challenge in the form of a tongue twister: How do you deploy a deployer without using the deploy transaction?

The folks at Open Zeppelin have been aware of the need to have a deployer smart contract that is generic enough that can be used by anyone wanting to deploy their smart contracts. They’ve called it the [Universal Deployer Contract (UDC)](https://github.com/OpenZeppelin/cairo-contracts/blob/main/src/openzeppelin/utils/presets/UniversalDeployer.cairo), which has a single function, `deployContract`.

```Rust
from starkware.starknet.common.syscalls import deploy
...

@event
func ContractDeployed(...) {}

@external
func deployContract{...}(
    classHash: felt,
    salt: felt,
    unique: felt,
    calldata_len: felt,
    calldata: felt*
) -> (address: felt) {
    ...
    let (address) = deploy(
        class_hash=classHash,
        contract_address_salt=_salt,
        constructor_calldata_size=calldata_len,
        constructor_calldata=calldata,
        deploy_from_zero=from_zero,
    );

    ContractDeployed.emit(...);

    return (address=address);
}
```

The public function is a wrapper around the deploy syscall that also emits an event when it has finished deploying a contract.

The UDC is already available on Goerli and Mainnet using the [same address](https://testnet.starkscan.co/contract/0x041a78e741e5af2fec34b695679bc6891742439f7afb8484ecd7766661ad02bf#class), so it’s available as a public good for the StarkNet ecosystem.

To deploy your contract using the UDC, you should now perform these steps:

0. Deploy an account if you do not have one already.
1. Compile your contract.
2. Declare your contract class on your target network (Goerli or Mainnet) and take note of the returned class hash. Before this, you need to deploy a new account.
3. Invoke the function `deployContract` of the UDC on either Goerli or Mainnet, passing the class hash of your contract and the constructor arguments, among other parameters.
   
Notice that a "deploy" transaction is never used; instead, the invoke transaction is used. The invoke transaction requires a user account (wallet) with enough wrapped Ether to charge the user for the deployment.

Before deploying our contract, we need to define the account contract that will pay for the deployment. Using the `starknet` CLI, we can define a new wallet with `new_account`. Using the '--account' flag, we can name the wallet with an alias. We can use the alias to refer to the account in later commands; in the example below, we call it `voting-contract`. With the `--wallet` flag, we can indicate the wallet format we will use for our account contract. Since we are using Account Abstraction, account contracts are programable (not just a fixed EOA as with the L1). That is, we can give customized functionality to our account contract. In this case, we are using the standard Open Zeppelin (modified by Starkware) account contract: `starkware.starknet.wallets.open_zeppelin.OpenZeppelinAccount`. Before, when we were using the Argent UI, we implicitly decided that we would use the Argent's account contract with its functionality and features, which differs from Open Zeppelin's. We will learn more about account contracts and how to customize them in Camp 3. This is one of the most powerful features in StarkNet and is the catalyst to get a Web2-level User Experience (UX).

```Bash
starknet new_account --network alpha-goerli --account voting-contract --wallet starkware.starknet.wallets.open_zeppelin.OpenZeppelinAccount
```

The `new_account` command did not deploy the account contract; it simply calculated its address and public key:

```Bash
Account address: 0x00f20c6664cc47e569abe53c7ba19f04685158a1b2f01c9a923cd3849354a928
Public key: 0x01dadfed69928d423a4328ca1a4cd9b375a5911bb810fd2af9f5cd4ec914aec5
Move the appropriate amount of funds to the account and then deploy the account
by invoking the 'starknet deploy_account' command.

Note: This is a modified version of the OpenZeppelin account contract. The signature is computed
differently.
```

Before deploying this account contract, we need to fund it so it can pay for its deployment (this process is called counterfactual deployment and will be studied in Camp 3). We can go back to the [StarkNet Goerli Faucet](https://faucet.goerli.starknet.io/) and feed it with the address we got from `new_account`: `0x00f20c6664cc47e569abe53c7ba19f04685158a1b2f01c9a923cd3849354a928`. We wait a couple of minutes, and then we can deploy our account contract:

```Bash
starknet deploy_account --network alpha-goerli --account voting-contract --wallet starkware.starknet.wallets.open_zeppelin.OpenZeppelinAccount
```

We get:

```Bash
Sending the transaction with max_fee: 0.000030 ETH (29901030096714 WEI).
Sent deploy account contract transaction.

Contract address: 0x00f20c6664cc47e569abe53c7ba19f04685158a1b2f01c9a923cd3849354a928
Transaction hash: 0x60bfafca95e0bb37cfd1b310bdaa4c35790c32ba1e429a30c40fea270ddc86b
```

Great, we now have deployed an account contract. When we create an account using Argent or Braavos, this is what is happening beneath; however, they deploy their customized account contracts. In Camp 3, we will learn how to create customized account contracts.

Let's deploy our voting contract. The following steps will be similar to what we saw in Argent's UI. First, we declare the contract. With the `--account` flag, we indicate that the `voting-contract` account will pay for the deployment of our voting contract. When using Argent's UI, we paid with our Argent account.


```Bash
starknet declare --contract contracts/cairo/voting_compiled.json --network alpha-goerli --account voting-contract --wallet starkware.starknet.wallets.open_zeppelin.OpenZeppelinAccount
```

We get:

```Bash
Sending the transaction with max_fee: 0.000000 ETH (56338158598 WEI).
Declare transaction was sent.
Contract class hash: 0x679eec449818394722a31ecb38594343b2c687efab5404a3f75fd45d4c1fa0c
Transaction hash: 0x393640424903875ff11875e1cd19b0c06bac63be4823c3ad00edd7a79d7ecd
```

Want to see something fun? Compare this contract class hash with the one we got using Argent's UI, and you will see it is the same. In Camp 3, we will get deeper into what defines a class hash.

Let's deploy our contract by invoking the `deployContract` in the UDC. The `invoke` command calls a function from a deployed contract. We need to feed it the address of the contract we will call, its abi in JSON format (you can find it in the block explorers, in the Basecamp you can find it in [basecamp/camp_1/contracts/cairo/UDC_abi.json](basecamp/camp_1/contracts/cairo/UDC_abi.json)), the name of the function we are calling, and any input (calldata) the function needs.

Since the UDC is nothing more than a deployed contract, we can see and interact with in any [block explorer](https://testnet.starkscan.co/contract/0x041a78e741e5af2fec34b695679bc6891742439f7afb8484ecd7766661ad02bf); from there we can download its ABI in JSON format. Its address is `0x041a78e741e5af2fec34b695679bc6891742439f7afb8484ecd7766661ad02bf`. The function we will call is `deployContract` which asks for the following call data:

```Rust
@external
func deployContract{...}(
    classHash: felt,
    salt: felt,
    unique: felt,
    calldata_len: felt,
    calldata: felt*
) -> (address: felt) {...}
```

How would or call data would look?
* classHash = `0x679eec449818394722a31ecb38594343b2c687efab5404a3f75fd45d4c1fa0c`.
* salt = `0`.
* unique = `0`. This is equivalent to not activating the unique address field in Argent's UI.
* calldata_len = `3`. Because our voting contract has three parameters (the call data).
* calldata = `<admin_address> <registered_addresses_len> <registered_addresses>`. With toy data, it could be `111 2 222 333`. Where `111` is the admin address, `2` is the number of registered addresses, and `222 333` are the two registered addresses, the array.

Before sending another transaction to the network, ensure the previous transaction (declare) is at least in the “Pending” state; otherwise, the second transaction will fail due to an incorrect nonce value. This happens because the network tracks the current nonce value of each user account, and using the CLI, this value is updated only after a transaction has entered the Pending state.

Here we are using dummy values. However, you can nicely add your address as the admin of the contract and invite your DAO to vote on-chain with low costs.

```Bash
starknet invoke \
    --address 0x041a78e741e5af2fec34b695679bc6891742439f7afb8484ecd7766661ad02bf \
    --abi contracts/cairo/UDC_abi.json \
    --function deployContract \
    --inputs 0x679eec449818394722a31ecb38594343b2c687efab5404a3f75fd45d4c1fa0c 0 0 4 111 2 222 333 \
    --network alpha-goerli \
    --account voting-contract \
    --wallet starkware.starknet.wallets.open_zeppelin.OpenZeppelinAccount
```    

We get:

```Bash
Sending the transaction with max_fee: 0.000000 ETH (6411036 WEI).
Invoke transaction was sent.
Contract address: 0x041a78e741e5af2fec34b695679bc6891742439f7afb8484ecd7766661ad02bf
Transaction hash: 0x604c27ddd55572175c3da659f1ad773a009a4d30f274275f81be11da644b8a9
```

The contract address returned by the command is **not** the address of the smart contract you are trying to deploy. Transactions are asynchronous, and they communicate to you emitting events captured as part of the transaction logs. If we explore the events of our transaction ([0x604c…](0x604c27ddd55572175c3da659f1ad773a009a4d30f274275f81be11da644b8a9)) we can see the `ContractDeployed` event:

<div align="center">
    <img src="../misc/starkscan1.png">
</div>

Click on the `details` button:

<div align="center">
    <img src="../misc/starkscan2.png">
</div>

According to the event, the address of our smart contract is [0x0032121d8ae3928188be63faf494b8be3a5d065c5f28c9e75996eac8d3e698c1](https://testnet.starkscan.co/contract/0x0032121d8ae3928188be63faf494b8be3a5d065c5f28c9e75996eac8d3e698c1#overview). We can already play with our contract's `view` and `external` functions by inspecting the “Read Contract” and Write Contract tabs, respectively.

<div align="center">
    <img src="../misc/starkscan3.png">
</div>


Congratulations. You already know how to create smart contracts on StarkNet. You can attend any hackathon and create your L2 programs. We are just getting started!






### Transpiling Solitidy code into Cairo

Try transpiling your Solidity code into Cairo! Run the following code snippet in your terminal to [Warp an ERC20](basecamp/camp_3/contracts/solidity/ERC20.sol).

```bash
cd contracts/solidity
warp transpile ERC20.sol WARP
warp deploy ERC20.json
```

<hr>

<h2 align="center" id="storage">Storage</h2>

<hr>

Congratulations on finishing Camp 1! You are closer to the moon.<|MERGE_RESOLUTION|>--- conflicted
+++ resolved
@@ -120,11 +120,7 @@
 The Cairo documentation is very clear in its definition of tuples. Here is an example:
 
 ```cairo
-<<<<<<< HEAD
-# A tuple with three elements
-=======
 // A tuple with three elements
->>>>>>> d1417c08
 local tuple0 : (felt, felt, felt) = (7, 9, 13)
 local tuple1 : (felt) = (5,)  // (5) is not a valid tuple.
 
@@ -194,11 +190,7 @@
 Following the rule defined at the beginning, any function that calls `serialize_word` will also have to receive the implicit `output_ptr`. For example, part of our function to add two numbers goes like this:
 
 ```cairo
-<<<<<<< HEAD
-func main{output_ptr: felt*}():
-=======
 func main{output_ptr: felt*}() {
->>>>>>> d1417c08
     alloc_locals
 
     const NUM1 = 1
@@ -229,11 +221,7 @@
 As an example, look at this part of our function that adds two numbers:
 
 ```cairo
-<<<<<<< HEAD
-func sum_two_nums(num1: felt, num2: felt) -> (sum):
-=======
 func sum_two_nums(num1: felt, num2: felt) -> (sum) {
->>>>>>> d1417c08
     alloc_locals
     local sum = num1+num2
     return(sum)
@@ -268,12 +256,9 @@
 let a = 7  // a is initially bound to expression 7.
 let a = 8  // a is now bound to expression 8.
 ```
-<<<<<<< HEAD
-In our addition of two numbers, we create a reference called `sum`. We see that we assign to `sum` the `felt` that the function `sum_two_nums` returns.
-=======
 
 In our addition of two numbers we create a reference called `sum`. We see that we assign to `sum` the `felt` that the function `sum_two_nums` returns.
->>>>>>> d1417c08
+
 
 ```cairo
 let (sum) = sum_two_nums(num1 = NUM1, num2 = NUM2)
@@ -313,11 +298,7 @@
 
 In the following program, we are multiplying two numbers. The entire code is available at [src/multiplication.cairo](./contracts/cairo/multiplication.cairo). There you will find the code correctly commented.
 
-<<<<<<< HEAD
-```Rust
-=======
-```cairo
->>>>>>> d1417c08
+```cairo
 %builtins output
 
 from starkware.cairo.common.serialize import serialize_word
@@ -405,11 +386,7 @@
 
 By compiling and running this contract we get exactly what we were looking for:
 
-<<<<<<< HEAD
-```cairo
-=======
-```
->>>>>>> d1417c08
+```
 Program output:
   10
   3
