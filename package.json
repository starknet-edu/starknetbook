--- conflicted
+++ resolved
@@ -23,9 +23,5 @@
     "simple-git": "^3.15.0",
     "standard-version": "^9.3.2"
   },
-<<<<<<< HEAD
-  "version": "1.1.78"
-=======
   "version": "1.2.2"
->>>>>>> 50fe684e
 }