= Contributors Guide

<<<<<<< HEAD
Starknet book is an open source project and we welcome contributions from the community. This guide will help you get started.
=======
The Starknet Book is an open-source Cairo/StarkNet teaching curriculum written by `starknet-edu` and the StarkNet community (a.k.a., the Campers). We welcome all contributions to this repository to help enrich the StarkNet community.
>>>>>>> 99b38a5a

== Our Methodology

We operate and maintain this project with an issue and pull request model. We will track
<<<<<<< HEAD
the GitHub issues section https://github.com/starknet-edu/basecamp/issues[Issues] of this repository
and contributors can submit https://github.com/starknet-edu/basecamp/pulls[PullRequests] for review by the maintainers.

Your pull request will be review by the maintainers at their earliest convenience. If you have any questions, please feel free to ask in the issues section.
=======
the GitHub issues section https://github.com/starknet-edu/starknetbook/issues[Issues] of this repository
and contributors can submit https://github.com/starknet-edu/starknetbook/pulls[Pull
Requests] for review by the maintainers.
>>>>>>> 99b38a5a

=== Style Guide

* when naming a subdirectory, please use "snake_case" and not use acronyms

=== General Work-Flow

We recommend the following work-flow for contributors:

. *Find an issue* to work on and use comments to communicate your intentions and ask questions.
. *Work in a feature branch* of your personal fork (github.com/YOUR_NAME/starknetbook) of the main repository (github.com/starknet-edu/starknetbook).
. After you have implemented or resolved the issue, *create a pull-request* to merge your changes in the main repository
. Wait for the repository maintainers to *review your changes* to ensure the issue is addressed.
. If the issue is addressed the repository maintainers will *merge your pull-request*
. If you feel like your pull-request is not addressed, please feel free to *ask for clarification* in the comments section of the pull-request.

=== Helpful Article on contribution

https://akrabat.com/the-beginners-guide-to-contributing-to-a-github-project/[guide]<|MERGE_RESOLUTION|>--- conflicted
+++ resolved
@@ -1,24 +1,15 @@
 = Contributors Guide
 
-<<<<<<< HEAD
-Starknet book is an open source project and we welcome contributions from the community. This guide will help you get started.
-=======
 The Starknet Book is an open-source Cairo/StarkNet teaching curriculum written by `starknet-edu` and the StarkNet community (a.k.a., the Campers). We welcome all contributions to this repository to help enrich the StarkNet community.
->>>>>>> 99b38a5a
 
 == Our Methodology
 
 We operate and maintain this project with an issue and pull request model. We will track
-<<<<<<< HEAD
-the GitHub issues section https://github.com/starknet-edu/basecamp/issues[Issues] of this repository
-and contributors can submit https://github.com/starknet-edu/basecamp/pulls[PullRequests] for review by the maintainers.
-
-Your pull request will be review by the maintainers at their earliest convenience. If you have any questions, please feel free to ask in the issues section.
-=======
 the GitHub issues section https://github.com/starknet-edu/starknetbook/issues[Issues] of this repository
 and contributors can submit https://github.com/starknet-edu/starknetbook/pulls[Pull
 Requests] for review by the maintainers.
->>>>>>> 99b38a5a
+
+Your pull request will be review by the maintainers at their earliest convenience. If you have any questions, please feel free to ask in the issues section.
 
 === Style Guide
 
