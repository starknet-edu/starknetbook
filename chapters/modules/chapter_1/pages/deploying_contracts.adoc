= Deploying Starknet contracts

<<<<<<< HEAD
<<<<<<< HEAD
In this chapter, you will learn to compile, deploy and interact with a Starknet contract written in Cairo.
=======
In this chapter, you will learn to compile, deploy and interact with a Starknet contract written in
Cairo.
>>>>>>> 80d6192 (Caps and syntax highlighting consistency)
=======
In this chapter, you will learn to compile, deploy and interact with a Starknet contract written in Cairo.

>>>>>>> ead9711c
Follow the below steps in order to accomplish your goal!

== Setting up environment variables

The following commands must run every time you open a new terminal to interact with Starknet. Setting them saves you time when using the CLI within the same terminal session.

[source, bash]
----
# Use Starknet testnet
export STARKNET_NETWORK=alpha-goerli
# Set the default wallet implementation to be used by the CLI
export STARKNET_WALLET=starkware.starknet.wallets.open_zeppelin.OpenZeppelinAccount
# Set the path to the cairo 1 compiler binary. Adapt this path to fit your installation if needed
export CAIRO_COMPILER_DIR=~/.cairo/target/release/
# Compiler arguments
export CAIRO_COMPILER_ARGS=--add-pythonic-hints
----

== Setting up an account

You need to set up your CLI with an account contract and fund it.

[NOTE]
====
Starknet accounts are smart contracts. As such, creating one involves sending a transaction, and takes a bit longer than creating an EOA on other networks.
You can learn more in the https://docs.starknet.io/documentation/architecture_and_concepts/Account_Abstraction/introduction/[accounts] section of the documentation.
====

This process will involve three steps:

* Generating your account address locally
* Funding it
* Deploying it

The Starknet account declared through the CLI are stored on your machine in folder `~/.starknet_accounts/`.

[source, bash]
----
# Creating a new account.
starknet new_account --account account_name
----

Your terminal will return your account's address.

[source, bash]
----
Account address: 0x00d9d851f600d539a9f7811de4d9613a6b3c2634f8c0386a305c03216bd67559
Public key: 0x0293d6625d860b9a37a0319d1e3c1eecc27685075cbeaae4ef29ed717d93c58b
Move the appropriate amount of funds to the account, and then deploy the account
by invoking the 'starknet deploy_account' command.

NOTE: This is a modified version of the OpenZeppelin account contract. The signature is computed
differently.
----

Next step is to fund it.

* Use the https://faucet.goerli.starknet.io[faucet] to get some funds and send them to the account
* Bridge funds using https://goerli.starkgate.starknet.io/[Starkgate]

However you chose to do it, please make sure that the funding transaction reaches the "PENDING" status before moving on. You can look for it on https://testnet.starkscan.co/[Starkscan] or https://goerli.voyager.online/[Voyager]

[source, bash]
----
# Deploying your account
starknet deploy_account --account account_name
----

Your sample output should look something like this:

[source, bash]
----
Sending the transaction with max_fee: 0.000568 ETH (568383605914463 WEI).
Sent deploy account contract transaction.
Contract address: 0x03f42fc2355be54197a8b270ff2cb8e2eb7902e777b3498f8ad58c6c147cce60
Transaction hash: 0x3d15e05389ecd1ff65555220be57f0ab43729877b20ca086048276917ed2838
----

Monitor the transaction until it passes the "PENDING" state.

== Create and compile a contract

Before we get started, make sure that the below commands are working properly on your system. If
they don't, please check the xref:chapter_1:environment_setup.adoc[Setting up your environment]
section.

[source, bash]
----
starknet --version
starknet-compile  --version
----

You can now create a folder of your choice (in any location) where you would like to practice
your Cairo skills . Inside the new folder, create a file name `hello_starknet.cairo`.

[source, bash]
----
#Create a new folder for practicing your cairo skills
cd ~/
mkdir cairo_practice && cd cairo_practice

#Create a new file called hello_starknet.cairo
touch hello_starknet.cairo
----

Copy and paste the following piece of code into your `hello_starknet.cairo` file:

[source, rust]
----
#[contract]
mod HelloStarknet {
    use starknet::get_caller_address;
    use starknet::ContractAddress;

    #[event]
    fn Hello(from:ContractAddress, value:felt252) {}

    #[external]
    fn say_hello(message:felt252) {
        let caller=get_caller_address();
        Hello(caller, message);
    }
}
----

Customize the above code by adding a new type of event. Find a name that is unique (this is important).
Add the following code:

[source, rust]
----
    #[event]
    fn My_Unique_Event_Name(from:ContractAddress, value:felt252) {}
----

Compile the above Starknet contract using the following command:

[source, bash]
----
starknet-compile hello_starknet.cairo hello_starknet.json
----

The above command should compile to produce a `hello_starknet.json` file  in the same folder.

== Declare a contract class

On Starknet, the deployment process is in two steps:

* Declaring the class of your contract, or sending your contract's code to the network
* Deploying a contract, or creating an instance of the code you previously declared

Let's start with declaring the above code.

[source, bash]
----
starknet declare --contract hello_starknet.json --account account_name
----

[NOTE]
====
The above command may fail if you are using code that has already been declared by someone else! Please make sure to add custom code to your contract to create a new contract class.
====

You will see something like:

[source, bash]
----
Sending the transaction with max_fee: 0.000132 ETH (131904173791637 WEI).
Declare transaction was sent.
Contract class hash: 0x8ceb9796d2809438d1e992b8ac17cfe83d0cf5944dbad948a370e0b5d5924f
Transaction hash: 0x334f16d9da30913c4a30194057793379079f35efa6bf5753bc6e724a591e9f0
----
The transaction hash allows you to track when the network will have received your contract's code. Once this transaction has moved to "PENDING", you can deploy an instance of your contract.

== Deploy a contract

Using the above generated class hash, deploy the contract:

[source, bash]
----
starknet deploy --class_hash 0x8ceb9796d2809438d1e992b8ac17cfe83d0cf5944dbad948a370e0b5d5924f --account account_name
----

[NOTE]
====
If you run into any fee related issues, please add the flag  `--max_fee 100000000000000000` to your CLI commands to set an arbitrary high gas limit for your deploy transaction.
====

You will see something like:

[source, bash]
----
Sending the transaction with max_fee: 0.000197 ETH (197273405375932 WEI).
Invoke transaction for contract deployment was sent.
Contract address: 0x03a5cac216edec20350e1fd8369536fadebb20b83bfceb0c33aab0175574d35d
Transaction hash: 0x7895267b3e967e1c9c2f7da145e323bed60dfdd1b8ecc8efd243c9d587d579a
----

Monitor the deploy transaction. Once it has passed "PENDING", your contract has been successfully
deployed!

<<<<<<< HEAD
<<<<<<< HEAD
Wohooo! You have just deployed your first Cairo 1.0 contract on Starknet! Congratulations.
=======
Woohoo! You have just deployed your first Cairo 1.0 contract on StarkNet! Congratulations.
>>>>>>> 80d6192 (Caps and syntax highlighting consistency)
=======
Wohooo! You have just deployed your first Cairo 1.0 contract on Starknet! Congratulations.
>>>>>>> ead9711c

== Interact with your contract

If you quickly browse through the above contract (`hello_starknet.cairo`), you can see the
contract has a simple function: `say_hello` which we are going to learn to trigger.

[source, rust]
----
#Function that we will be invoking
#[external]
fn say_hello(message:felt252) {
    let caller=get_caller_address();
    Hello(caller, message);
}
----

The syntax to invoke a function in your contract is:

[source, bash]
----
starknet invoke --function <name of the function> --address <address of the deployed contract> --account <account_name>

# Invoking our say_hello function
starknet invoke --function say_hello --address 0x03a5cac216edec20350e1fd8369536fadebb20b83bfceb0c33aab0175574d35d --input 152  --account account_name
----

You will see something like:

[source, bash]
----
Sending the transaction with max_fee: 0.000080 ETH (79590795788372 WEI).
Invoke transaction was sent.
Contract address: 0x03a5cac216edec20350e1fd8369536fadebb20b83bfceb0c33aab0175574d35d
Transaction hash: 0xbfb3ec183b4ee58db67113cf8832c31e78fe8000f091cc598d5aa9ca6a62af
----<|MERGE_RESOLUTION|>--- conflicted
+++ resolved
@@ -1,16 +1,7 @@
 = Deploying Starknet contracts
 
-<<<<<<< HEAD
-<<<<<<< HEAD
 In this chapter, you will learn to compile, deploy and interact with a Starknet contract written in Cairo.
-=======
-In this chapter, you will learn to compile, deploy and interact with a Starknet contract written in
-Cairo.
->>>>>>> 80d6192 (Caps and syntax highlighting consistency)
-=======
-In this chapter, you will learn to compile, deploy and interact with a Starknet contract written in Cairo.
-
->>>>>>> ead9711c
+
 Follow the below steps in order to accomplish your goal!
 
 == Setting up environment variables
@@ -211,15 +202,7 @@
 Monitor the deploy transaction. Once it has passed "PENDING", your contract has been successfully
 deployed!
 
-<<<<<<< HEAD
-<<<<<<< HEAD
 Wohooo! You have just deployed your first Cairo 1.0 contract on Starknet! Congratulations.
-=======
-Woohoo! You have just deployed your first Cairo 1.0 contract on StarkNet! Congratulations.
->>>>>>> 80d6192 (Caps and syntax highlighting consistency)
-=======
-Wohooo! You have just deployed your first Cairo 1.0 contract on Starknet! Congratulations.
->>>>>>> ead9711c
 
 == Interact with your contract
 
